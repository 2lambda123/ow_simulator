--- conflicted
+++ resolved
@@ -32,10 +32,6 @@
   // topics for JPL msgs: system fault messages, see Faults.msg, Arm.msg, Power.msg, PTFaults.msg
   // m_antenna_fault_msg_pub = node_handle.advertise<ow_faults::PTFaults>("/faults/pt_faults_status", 10);
   // m_arm_fault_msg_pub = node_handle.advertise<ow_faults::ArmFaults>("/faults/arm_faults_status", 10);
-<<<<<<< HEAD
-=======
-  // m_camera_fault_msg_pub = node_handle.advertise<ow_faults::CamFaults>("/faults/cam_faults_status", 10);
->>>>>>> 98dbd3ca
 
   //antenna fault publishers and subs
   m_fault_ant_pan_sub = node_handle.subscribe("/_original/ant_pan_position_controller/command",
@@ -106,15 +102,6 @@
 
   sensor_msgs::JointState output(*msg);
 
-<<<<<<< HEAD
-  ow_faults::SystemFaults system_faults_msg;
-  ow_faults::ArmFaults arm_faults_msg;
-  ow_faults::PTFaults pt_faults_msg;
-
-  ComponentFaults hardwareFault =  ComponentFaults::Hardware;
-
-=======
->>>>>>> 98dbd3ca
   // Set failed sensor values to 0
   unsigned int index;
 
