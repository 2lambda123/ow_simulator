cmake_minimum_required(VERSION 3.0.2)
project(owl_msgs)

## Compile as C++11, supported in ROS Kinetic and newer
# add_compile_options(-std=c++11)

## Find catkin macros and libraries
## if COMPONENTS list like find_package(catkin REQUIRED COMPONENTS xyz)
## is used, also find other catkin packages
find_package(catkin REQUIRED COMPONENTS
  message_generation
  std_msgs
  geometry_msgs
  actionlib_msgs
)

## System dependencies are found with CMake's conventions
# find_package(Boost REQUIRED COMPONENTS system)


## Uncomment this if the package has a setup.py. This macro ensures
## modules and global scripts declared therein get installed
## See http://ros.org/doc/api/catkin/html/user_guide/setup_dot_py.html
# catkin_python_setup()

################################################
## Declare ROS messages, services and actions ##
################################################

## To declare and build messages, services or actions from within this
## package, follow these steps:
## * Let MSG_DEP_SET be the set of packages whose message types you use in
##   your messages/services/actions (e.g. std_msgs, actionlib_msgs, ...).
## * In the file package.xml:
##   * add a build_depend tag for "message_generation"
##   * add a build_depend and a exec_depend tag for each package in MSG_DEP_SET
##   * If MSG_DEP_SET isn't empty the following dependency has been pulled in
##     but can be declared for certainty nonetheless:
##     * add a exec_depend tag for "message_runtime"
## * In this file (CMakeLists.txt):
##   * add "message_generation" and every package in MSG_DEP_SET to
##     find_package(catkin REQUIRED COMPONENTS ...)
##   * add "message_runtime" and every package in MSG_DEP_SET to
##     catkin_package(CATKIN_DEPENDS ...)
##   * uncomment the add_*_files sections below as needed
##     and list every .msg/.srv/.action file to be processed
##   * uncomment the generate_messages entry below
##   * add every package in MSG_DEP_SET to generate_messages(DEPENDENCIES ...)

## Generate messages in the 'msg' folder
add_message_files(
  FILES
  ArmJointAccelerations.msg
  ArmJointPositions.msg
  ArmJointTorques.msg
  ArmJointVelocities.msg
  ArmPose.msg
  PanTiltPosition.msg
  SystemFaultsStatus.msg
)

## Generate services in the 'srv' folder
# add_service_files(
#   FILES
#   Service1.srv
#   Service2.srv
# )

## Generate actions in the 'action' folder
add_action_files(
  FILES
  ArmMoveCartesian.action
<<<<<<< HEAD
  ArmStow.action
  ArmUnstow.action
=======
  ArmMoveCartesianGuarded.action
>>>>>>> aa074e3e
)

## Generate added messages and services with any dependencies listed here
generate_messages(
  DEPENDENCIES
  std_msgs
  geometry_msgs
  actionlib_msgs
)

################################################
## Declare ROS dynamic reconfigure parameters ##
################################################

## To declare and build dynamic reconfigure parameters within this
## package, follow these steps:
## * In the file package.xml:
##   * add a build_depend and a exec_depend tag for "dynamic_reconfigure"
## * In this file (CMakeLists.txt):
##   * add "dynamic_reconfigure" to
##     find_package(catkin REQUIRED COMPONENTS ...)
##   * uncomment the "generate_dynamic_reconfigure_options" section below
##     and list every .cfg file to be processed

## Generate dynamic reconfigure parameters in the 'cfg' folder
# generate_dynamic_reconfigure_options(
#   cfg/DynReconf1.cfg
#   cfg/DynReconf2.cfg
# )

###################################
## catkin specific configuration ##
###################################
## The catkin_package macro generates cmake config files for your package
## Declare things to be passed to dependent projects
## INCLUDE_DIRS: uncomment this if your package contains header files
## LIBRARIES: libraries you create in this project that dependent projects also need
## CATKIN_DEPENDS: catkin_packages dependent projects also need
## DEPENDS: system dependencies of this project that dependent projects also need
catkin_package(
#  INCLUDE_DIRS include
#  LIBRARIES owl_msgs
  CATKIN_DEPENDS message_runtime std_msgs geometry_msgs
#  DEPENDS system_lib
)

###########
## Build ##
###########

## Specify additional locations of header files
## Your package locations should be listed before other locations
include_directories(
# include
  ${catkin_INCLUDE_DIRS}
)

## Declare a C++ library
# add_library(${PROJECT_NAME}
#   src/${PROJECT_NAME}/owl_msgs.cpp
# )

## Add cmake target dependencies of the library
## as an example, code may need to be generated before libraries
## either from message generation or dynamic reconfigure
# add_dependencies(${PROJECT_NAME} ${${PROJECT_NAME}_EXPORTED_TARGETS} ${catkin_EXPORTED_TARGETS})

## Declare a C++ executable
## With catkin_make all packages are built within a single CMake context
## The recommended prefix ensures that target names across packages don't collide
# add_executable(${PROJECT_NAME}_node src/owl_msgs_node.cpp)

## Rename C++ executable without prefix
## The above recommended prefix causes long target names, the following renames the
## target back to the shorter version for ease of user use
## e.g. "rosrun someones_pkg node" instead of "rosrun someones_pkg someones_pkg_node"
# set_target_properties(${PROJECT_NAME}_node PROPERTIES OUTPUT_NAME node PREFIX "")

## Add cmake target dependencies of the executable
## same as for the library above
# add_dependencies(${PROJECT_NAME}_node ${${PROJECT_NAME}_EXPORTED_TARGETS} ${catkin_EXPORTED_TARGETS})

## Specify libraries to link a library or executable target against
# target_link_libraries(${PROJECT_NAME}_node
#   ${catkin_LIBRARIES}
# )

#############
## Install ##
#############

# all install targets should use catkin DESTINATION variables
# See http://ros.org/doc/api/catkin/html/adv_user_guide/variables.html

## Mark executable scripts (Python etc.) for installation
## in contrast to setup.py, you can choose the destination
# catkin_install_python(PROGRAMS
#   scripts/my_python_script
#   DESTINATION ${CATKIN_PACKAGE_BIN_DESTINATION}
# )

## Mark executables for installation
## See http://docs.ros.org/melodic/api/catkin/html/howto/format1/building_executables.html
# install(TARGETS ${PROJECT_NAME}_node
#   RUNTIME DESTINATION ${CATKIN_PACKAGE_BIN_DESTINATION}
# )

## Mark libraries for installation
## See http://docs.ros.org/melodic/api/catkin/html/howto/format1/building_libraries.html
# install(TARGETS ${PROJECT_NAME}
#   ARCHIVE DESTINATION ${CATKIN_PACKAGE_LIB_DESTINATION}
#   LIBRARY DESTINATION ${CATKIN_PACKAGE_LIB_DESTINATION}
#   RUNTIME DESTINATION ${CATKIN_GLOBAL_BIN_DESTINATION}
# )

## Mark cpp header files for installation
# install(DIRECTORY include/${PROJECT_NAME}/
#   DESTINATION ${CATKIN_PACKAGE_INCLUDE_DESTINATION}
#   FILES_MATCHING PATTERN "*.h"
#   PATTERN ".svn" EXCLUDE
# )

## Mark other files for installation (e.g. launch and bag files, etc.)
# install(FILES
#   # myfile1
#   # myfile2
#   DESTINATION ${CATKIN_PACKAGE_SHARE_DESTINATION}
# )

#############
## Testing ##
#############

## Add gtest based cpp test target and link libraries
# catkin_add_gtest(${PROJECT_NAME}-test test/test_owl_msgs.cpp)
# if(TARGET ${PROJECT_NAME}-test)
#   target_link_libraries(${PROJECT_NAME}-test ${PROJECT_NAME})
# endif()

## Add folders to be run by python nosetests
# catkin_add_nosetests(test)<|MERGE_RESOLUTION|>--- conflicted
+++ resolved
@@ -69,13 +69,10 @@
 ## Generate actions in the 'action' folder
 add_action_files(
   FILES
-  ArmMoveCartesian.action
-<<<<<<< HEAD
   ArmStow.action
   ArmUnstow.action
-=======
+  ArmMoveCartesian.action
   ArmMoveCartesianGuarded.action
->>>>>>> aa074e3e
 )
 
 ## Generate added messages and services with any dependencies listed here
