#!/usr/bin/env python2

# The Notices and Disclaimers for Ocean Worlds Autonomy Testbed for Exploration
# Research and Simulation can be found in README.md in the root directory of
# this repository.

import sys
import rospy
import time
import moveit_commander
from geometry_msgs.msg import Point
from controller_manager_msgs.srv import SwitchController
from actionlib_msgs.msg import GoalStatus
from ow_faults.msg import SystemFaults

from ow_lander.srv import *
from ow_lander.msg import *
import activity_full_digging_traj
import activity_guarded_move
import activity_deliver_sample
import activity_grind

from trajectory_async_execution import TrajectoryAsyncExecuter
from ground_detection import GroundDetector

ARM_EXECUTION_ERROR = 4

class PathPlanningCommander(object):

  def __init__(self):
    super(PathPlanningCommander, self).__init__()
    moveit_commander.roscpp_initialize(sys.argv)
    self.arm_move_group = moveit_commander.MoveGroupCommander("arm", wait_for_servers=10.0)
    self.limbs_move_group = moveit_commander.MoveGroupCommander("limbs", wait_for_servers=10.0)
    self.grinder_move_group = moveit_commander.MoveGroupCommander("grinder", wait_for_servers=10.0)
    self.trajectory_async_executer = TrajectoryAsyncExecuter()
    self.arm_fault = False

  # === SERVICE ACTIVITIES - Stow =============================
  def handle_stop(self, req):
    """
    :type req: class 'ow_lander.srv._Stow.StopRequest'
    """
    print("Stop arm activity started")
    self.trajectory_async_executer.stop()
    print("Stop arm activity completed")
    return True, "Done"

  # === SERVICE ACTIVITIES - Stow =============================
  def handle_stow(self, req):
    """
    :type req: class 'ow_lander.srv._Stow.StowRequest'
    """
    print("Stow arm activity started")
    goal = self.arm_move_group.get_named_target_values("arm_stowed")
    self.arm_move_group.set_joint_value_target(goal)

    plan = self.arm_move_group.plan()
    if len(plan.joint_trajectory.points) == 0:
      return False
    self.trajectory_async_executer.execute(plan.joint_trajectory, 
                                          feedback_cb=self.stop_arm_if_fault_feedback_cb)
    self.trajectory_async_executer.wait()
    return self.return_message("Stow arm")


  # === SERVICE ACTIVITIES - Unstow =============================
  def handle_unstow(self, req):
    """
    :type req: class 'ow_lander.srv._Unstow.UnstowRequest'
    """
    print("Unstow arm activity started")
    goal = self.arm_move_group.get_named_target_values("arm_unstowed")
    self.arm_move_group.set_joint_value_target(goal)
    plan = self.arm_move_group.plan()
    if len(plan.joint_trajectory.points) == 0:
      return False
    self.trajectory_async_executer.execute(plan.joint_trajectory,
                                          feedback_cb=self.stop_arm_if_fault_feedback_cb)
    self.trajectory_async_executer.wait()
    return self.return_message("Unstow arm")

  # === SERVICE ACTIVITIES - deliver sample =============================
  def handle_deliver_sample(self, req):
    """
    :type req: class 'ow_lander.srv._DeliverSample.DeliverSampleRequest'
    """
    print("Deliver Sample arm activity started")
    deliver_sample_args = activity_deliver_sample.arg_parsing(req)
    success = activity_deliver_sample.deliver_sample(
        self.arm_move_group, deliver_sample_args)
    print("Deliver Sample arm activity completed")
    return success, "Done"

  # === SERVICE ACTIVITIES - Dig Linear Trench =============================
  def handle_dig_circular(self, req):
    """
    :type req: class 'ow_lander.srv._DigCircular.DigCircularRequest'
    """
    print("Dig Cicular arm activity started")
    dig_circular_args = activity_full_digging_traj.arg_parsing_circ(req)
    success = activity_full_digging_traj.dig_circular(
        self.arm_move_group,
        self.limbs_move_group,
        dig_circular_args,
        self.switch_controllers)
    print("Dig Circular arm activity completed")
    return success, "Done"

  # === SERVICE ACTIVITIES - Dig Linear Trench =============================
  def handle_dig_linear(self, req):
    """
    :type req: class 'ow_lander.srv._DigLinear.DigLinearRequest'
    """
    dig_linear_args = activity_full_digging_traj.arg_parsing_lin(req)
    success = activity_full_digging_traj.dig_linear(
        self.arm_move_group,
        dig_linear_args)
    print "Dig linear arm motion executed!"
    return success, "Done"

  def switch_controllers(self, start_controller, stop_controller):
    rospy.wait_for_service('/controller_manager/switch_controller')
    success = False
    try:
      switch_controller = rospy.ServiceProxy(
          '/controller_manager/switch_controller', SwitchController)
      success = switch_controller(
          [start_controller], [stop_controller], 2, False, 1.0)
    except rospy.ServiceException, e:
      print("switch_controllers error: %s" % e)
    finally:
      # This sleep is a workaround for "start point deviates from current robot
      # state" error on dig_circular trajectory execution.
      time.sleep(0.2)
      return success

  # === SERVICE ACTIVITIES - Grind =============================
  def handle_grind(self, req):
    """
    :type req: class 'ow_lander.srv._Grind.GrindRequest'
    """
    print("Grinde arm activity started")
    grind_args = activity_grind.arg_parsing(req)
    success = self.switch_controllers('grinder_controller', 'arm_controller')
    if not success:
      return False, "Failed"
    success = activity_grind.grind(
        self.grinder_move_group,
        grind_args)
    self.switch_controllers('arm_controller', 'grinder_controller')
    print("Grinde arm activity completed")
    return success, "Done"

  def handle_guarded_move_done(self, state, result):
    """
    :type state: int
    :type result: FollowJointTrajectoryResult
    """
    ground_detected = state == GoalStatus.PREEMPTED
    ground_position = self.ground_detector.ground_position if ground_detected else Point()
    rospy.loginfo("Ground Detected ? {}".format(ground_detected))
    self.guarded_move_pub.publish(
        ground_detected, 'base_link', ground_position)

  def handle_guarded_move_feedback(self, feedback):
    """
    :type feedback: FollowJointTrajectoryFeedback
    """

    if self.ground_detector.detect():
      self.trajectory_async_executer.stop()

  # === SERVICE ACTIVITIES - guarded move =============================
  def handle_guarded_move(self, req):
    """
    :type req: class 'ow_lander.srv._GuardedMove.GuardedMoveRequest'
    """
    print("Guarded Move arm activity started")

    guarded_move_args = activity_guarded_move.arg_parsing(req)
    success = activity_guarded_move.pre_guarded_move(
        self.arm_move_group, guarded_move_args)
    if not success:
      return False, "pre_guarded_move failed"
    plan = activity_guarded_move.guarded_move_plan(
        self.arm_move_group, guarded_move_args)
    if len(plan.joint_trajectory.points) == 0:
      return False, "guarded_move_plan failed"
    self.ground_detector.reset()
    self.trajectory_async_executer.execute(plan.joint_trajectory,
                                          done_cb=self.handle_guarded_move_done,
                                          feedback_cb=self.handle_guarded_move_feedback)
    # To preserve the previous behaviour we are adding a blocking call till the
    # execution of the trajectory is completed
    self.trajectory_async_executer.wait()
    
    return self.return_message( "Guarded Move arm activity", success)

  def run(self):
    rospy.init_node('path_planning_commander', anonymous=True)

    # subscribe to system_fault_status for any arm faults
    rospy.Subscriber("/system_faults_status", SystemFaults, self.callback)

    self.stop_srv = rospy.Service(
        'arm/stop', Stop, self.handle_stop)
    self.stow_srv = rospy.Service(
        'arm/stow', Stow, self.handle_stow)
    self.unstow_srv = rospy.Service(
        'arm/unstow', Unstow, self.handle_unstow)
    self.dig_circular_srv = rospy.Service(
        'arm/dig_circular', DigCircular, self.handle_dig_circular)
    self.dig_linear_srv = rospy.Service(
        'arm/dig_linear', DigLinear, self.handle_dig_linear)
    self.deliver_sample_srv = rospy.Service(
        'arm/deliver_sample', DeliverSample, self.handle_deliver_sample)
    self.grind_srv = rospy.Service(
        'arm/grind', Grind, self.handle_grind)
    self.ground_detector = GroundDetector()
    self.trajectory_async_executer.connect("arm_controller")
    self.guarded_move_pub = rospy.Publisher(
        '/guarded_move_result', GuardedMoveResult, queue_size=10)
    self.guarded_move_srv = rospy.Service(
        'arm/guarded_move', GuardedMove, self.handle_guarded_move)
    print("path_planning_commander has started!")

    rospy.spin()

  def stop_arm_if_fault_feedback_cb(self, feedback):
    """
    stops arm if arm fault exists during feedback callback
    """
    if self.arm_fault: self.trajectory_async_executer.stop()

  def return_message(self, action_name, success=True):
    if not self.arm_fault:
      print(action_name + " activity completed")
      return success, "Done"
    else:
      print(action_name + " activity incomplete")
      return False,  action_name + " failed"

  def callback(self, data):
    """
    If system fault occurs, and it is an arm failure, an arm failure flag is set for the whole class
    """
<<<<<<< HEAD
    if (data.value & ARM_EXECUTION_ERROR) == ARM_EXECUTION_ERROR :
      self.arm_fault = True
    else:
      self.arm_fault = False
=======
    self.arm_fault = (data.value & 4 == 4)
>>>>>>> f9cc7519

if __name__ == '__main__':
  ppc = PathPlanningCommander()
  ppc.run()<|MERGE_RESOLUTION|>--- conflicted
+++ resolved
@@ -245,14 +245,7 @@
     """
     If system fault occurs, and it is an arm failure, an arm failure flag is set for the whole class
     """
-<<<<<<< HEAD
-    if (data.value & ARM_EXECUTION_ERROR) == ARM_EXECUTION_ERROR :
-      self.arm_fault = True
-    else:
-      self.arm_fault = False
-=======
-    self.arm_fault = (data.value & 4 == 4)
->>>>>>> f9cc7519
+    self.arm_fault = (data.value & ARM_EXECUTION_ERROR == ARM_EXECUTION_ERROR)
 
 if __name__ == '__main__':
   ppc = PathPlanningCommander()
