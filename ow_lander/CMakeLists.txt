cmake_minimum_required(VERSION 2.8.3)

project(ow_lander)

find_package(catkin REQUIRED COMPONENTS
  roscpp
  rospy
  std_msgs
  message_generation
)

find_package(roslaunch)

add_service_files(
  FILES
  DeliverSample.srv
  DigCircular.srv
  DigLinear.srv
  Grind.srv
  GuardedMove.srv
  PublishTrajectory.srv
<<<<<<< HEAD
  Stow.srv
=======
  MoveGuarded.srv
  MoveReset.srv
  DigTrench.srv
  SampleDelivery.srv
  SawMotionPlanning.srv
  Unstow.srv
>>>>>>> cd1449d1
)

generate_messages(
  DEPENDENCIES
  std_msgs
)

catkin_package(
  INCLUDE_DIRS include
)

catkin_add_env_hooks(
  65.ow_lander
  SHELLS sh DIRECTORY ${CMAKE_CURRENT_SOURCE_DIR}/env-hooks
)

install(
  DIRECTORY include/${PROJECT_NAME}/
  DESTINATION ${CATKIN_PACKAGE_INCLUDE_DESTINATION}
)

foreach(dir config launch meshes urdf)
        install(DIRECTORY ${dir}/
                DESTINATION ${CATKIN_PACKAGE_SHARE_DESTINATION}/${dir})
endforeach(dir)
<|MERGE_RESOLUTION|>--- conflicted
+++ resolved
@@ -1,56 +1,48 @@
-cmake_minimum_required(VERSION 2.8.3)
-
-project(ow_lander)
-
-find_package(catkin REQUIRED COMPONENTS
-  roscpp
-  rospy
-  std_msgs
-  message_generation
-)
-
-find_package(roslaunch)
-
-add_service_files(
-  FILES
-  DeliverSample.srv
-  DigCircular.srv
-  DigLinear.srv
-  Grind.srv
-  GuardedMove.srv
-  PublishTrajectory.srv
-<<<<<<< HEAD
-  Stow.srv
-=======
-  MoveGuarded.srv
-  MoveReset.srv
-  DigTrench.srv
-  SampleDelivery.srv
-  SawMotionPlanning.srv
-  Unstow.srv
->>>>>>> cd1449d1
-)
-
-generate_messages(
-  DEPENDENCIES
-  std_msgs
-)
-
-catkin_package(
-  INCLUDE_DIRS include
-)
-
-catkin_add_env_hooks(
-  65.ow_lander
-  SHELLS sh DIRECTORY ${CMAKE_CURRENT_SOURCE_DIR}/env-hooks
-)
-
-install(
-  DIRECTORY include/${PROJECT_NAME}/
-  DESTINATION ${CATKIN_PACKAGE_INCLUDE_DESTINATION}
-)
-
-foreach(dir config launch meshes urdf)
-        install(DIRECTORY ${dir}/
-                DESTINATION ${CATKIN_PACKAGE_SHARE_DESTINATION}/${dir})
-endforeach(dir)
+cmake_minimum_required(VERSION 2.8.3)
+
+project(ow_lander)
+
+find_package(catkin REQUIRED COMPONENTS
+  roscpp
+  rospy
+  std_msgs
+  message_generation
+)
+
+find_package(roslaunch)
+
+add_service_files(
+  FILES
+  DeliverSample.srv
+  DigCircular.srv
+  DigLinear.srv
+  Grind.srv
+  GuardedMove.srv
+  PublishTrajectory.srv
+  Stow.srv
+  Unstow.srv
+)
+
+generate_messages(
+  DEPENDENCIES
+  std_msgs
+)
+
+catkin_package(
+  INCLUDE_DIRS include
+)
+
+catkin_add_env_hooks(
+  65.ow_lander
+  SHELLS sh DIRECTORY ${CMAKE_CURRENT_SOURCE_DIR}/env-hooks
+)
+
+install(
+  DIRECTORY include/${PROJECT_NAME}/
+  DESTINATION ${CATKIN_PACKAGE_INCLUDE_DESTINATION}
+)
+
+foreach(dir config launch meshes urdf)
+        install(DIRECTORY ${dir}/
+                DESTINATION ${CATKIN_PACKAGE_SHARE_DESTINATION}/${dir})
+endforeach(dir)