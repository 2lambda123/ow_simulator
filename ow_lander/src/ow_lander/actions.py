# The Notices and Disclaimers for Ocean Worlds Autonomy Testbed for Exploration
# Research and Simulation can be found in README.md in the root directory of
# this repository.

"""Defines all lander actions"""

import rospy

import ow_lander.msg
import owl_msgs.msg
from ow_lander.server import ActionServerBase

# required for all arm actions
from ow_lander.mixins import *
# required for GuardedMove
from ow_lander.ground_detector import GroundDetector
from geometry_msgs.msg import Point
# required for ArmMoveCartesianGuarded
from ow_lander.ground_detector import FTSensorThresholdMonitor
from ow_lander.common import create_most_recent_header, normalize_radians
# required for ArmFindSurface
from geometry_msgs.msg import Vector3, PoseStamped, Pose, PointStamped
from ow_lander import math3d
from ow_lander.frame_transformer import FrameTransformer
from tf2_geometry_msgs import do_transform_point

# required for LightSetIntensity
from irg_gazebo_plugins.msg import ShaderParamUpdate
# required for CameraCapture
from std_msgs.msg import Empty, Float64
from sensor_msgs.msg import PointCloud2
# required for DockIngestSample
from ow_regolith.srv import RemoveRegolith
from ow_regolith.msg import Contacts
# required for PanTiltMoveJoints
from ow_lander import constants
# required for PanTiltCartesianMove
import math

# This message is used by both ArmMoveCartesianGuarded and ArmMoveJointsGuarded
NO_THRESHOLD_BREACH_MESSAGE = "Arm failed to reach pose despite neither " \
                              "force nor torque thresholds being breached. " \
                              "Likely the thresholds were set too high or a " \
                              "planning error occurred. Try a lower threshold."

#####################
## ACTION HELPERS
#####################

def _format_guarded_move_success_message(action_name, monitor):
  if monitor.threshold_breached():
    msg = f"{action_name} trajectory stopped by "
    if monitor.force_threshold_breached():
      msg += f"a force of {monitor.get_force():.2f} N"
    if monitor.torque_threshold_breached():
      msg += " and " if monitor.force_threshold_breached() else ""
      msg += f"a torque of {monitor.get_torque():.2f} Nm"
    return msg
  else:
    return f"{action_name} trajectory completed without breaching force or " \
           f"torque thresholds"


#####################
## ARM ACTIONS
#####################

class ArmStopServer(ArmActionMixin, ActionServerBase):

  name          = 'ArmStop'
  action_type   = owl_msgs.msg.ArmStopAction
  goal_type     = owl_msgs.msg.ArmStopGoal
  feedback_type = owl_msgs.msg.ArmStopFeedback
  result_type   = owl_msgs.msg.ArmStopResult

  def execute_action(self, _goal):
    if self._arm.stop_arm():
      self._set_succeeded("Arm trajectory stopped",
        final=self._arm_tip_monitor.get_link_position())
    else:
      self._set_aborted("No arm trajectory to stop",
        final=self._arm_tip_monitor.get_link_position())

### DEPRECATED: ArmFindSurface should be used in place of GuardedMove
class GuardedMoveServer(ArmActionMixin, ActionServerBase):

  # NOTE: The "final" in GuardedMove's result is not in the same frame as the
  #       other arm action's finals, which seems misleading from a user
  #       standpoint.

  name          = 'GuardedMove'
  action_type   = ow_lander.msg.GuardedMoveAction
  goal_type     = ow_lander.msg.GuardedMoveGoal
  feedback_type = ow_lander.msg.GuardedMoveFeedback
  result_type   = ow_lander.msg.GuardedMoveResult

  def __init__(self, *args, **kwargs):
    super().__init__(*args, **kwargs)
    # TODO: would it make sense to latch this?
    # TODO: is this publisher necessary?
    self._pub_result = rospy.Publisher('/guarded_move_result',
                                       ow_lander.msg.GuardedMoveFinalResult,
                                       queue_size=1)

  def execute_action(self, goal):
    GROUND_REFERENCE_FRAME = 'base_link'
    GROUND_POKER_LINK = 'l_scoop_tip'

    detector = GroundDetector(GROUND_REFERENCE_FRAME, GROUND_POKER_LINK)

    # define the callback locally to avoid making detector a member variable
    def ground_detect_cb():
      # publish feedback
      self.publish_feedback_cb()
      # check if ground has been detected
      if detector.was_ground_detected():
        self._arm.stop_trajectory_silently()

    try:
      self._arm.checkout_arm(self.name)
      # TODO: split guarded_move trajectory into 2 parts so that ground
      #       detection can be started before the second execute_trajectory is
      #       called
      plan = self._planner.guarded_move(goal)
      self._arm.execute_arm_trajectory(plan,
        action_feedback_cb=ground_detect_cb)
    except RuntimeError as err:
      self._arm.checkin_arm(self.name)
      self._set_aborted(str(err), final=Point())
    else:
      self._arm.checkin_arm(self.name)
      if detector.was_ground_detected():
        ground_pos = detector.get_ground_position()
        self._pub_result.publish(True, GROUND_REFERENCE_FRAME, ground_pos)
        self._set_succeeded("Ground detected", final=ground_pos, success=True)
      else:
        self._pub_result.publish(False, '', Point())
        self._set_succeeded("No ground detected", final=Point(), success=False)


class ArmUnstowServer(ArmTrajectoryMixin, ActionServerBase):

  name          = 'ArmUnstow'
  action_type   = owl_msgs.msg.ArmUnstowAction
  goal_type     = owl_msgs.msg.ArmUnstowGoal
  feedback_type = owl_msgs.msg.ArmUnstowFeedback
  result_type   = owl_msgs.msg.ArmUnstowResult

  def plan_trajectory(self, _goal):
    return self._planner.plan_arm_to_target('arm_unstowed')


class ArmStowServer(ArmTrajectoryMixin, ActionServerBase):

  name          = 'ArmStow'
  action_type   = owl_msgs.msg.ArmStowAction
  goal_type     = owl_msgs.msg.ArmStowGoal
  feedback_type = owl_msgs.msg.ArmStowFeedback
  result_type   = owl_msgs.msg.ArmStowResult

  def plan_trajectory(self, _goal):
    return self._planner.plan_arm_to_target('arm_stowed')


class TaskGrindServer(GrinderTrajectoryMixin, ActionServerBase):

  name          = 'TaskGrind'
  action_type   = ow_lander.msg.TaskGrindAction
  goal_type     = ow_lander.msg.TaskGrindGoal
  feedback_type = ow_lander.msg.TaskGrindFeedback
  result_type   = ow_lander.msg.TaskGrindResult

  def plan_trajectory(self, goal):
    return self._planner.grind(goal)


class TaskScoopCircularServer(FrameMixin, ArmTrajectoryMixin, ActionServerBase):

  name          = 'TaskScoopCircular'
  action_type   = owl_msgs.msg.TaskScoopCircularAction
  goal_type     = owl_msgs.msg.TaskScoopCircularGoal
  feedback_type = owl_msgs.msg.TaskScoopCircularFeedback
  result_type   = owl_msgs.msg.TaskScoopCircularResult

  def plan_trajectory(self, goal):
    frame_id, _relative = self.interpret_frame_goal(goal)
    if frame_id is None:
      raise RuntimeError(f"Unrecognized frame {goal.frame}")
    # NOTE: the dig_circular method computes trajectory in the world frame
    point = FrameTransformer().transform_present(goal.point, 'world', frame_id)
    if point is None:
      raise RuntimeError(f"Failed to transform dig point from {frame_id} " \
                         f"to the end-effector frame")
    return self._planner.dig_circular(point, goal.depth, goal.parallel)


class TaskScoopLinearServer(FrameMixin, ArmTrajectoryMixin, ActionServerBase):

  name          = 'TaskScoopLinear'
  action_type   = owl_msgs.msg.TaskScoopLinearAction
  goal_type     = owl_msgs.msg.TaskScoopLinearGoal
  feedback_type = owl_msgs.msg.TaskScoopLinearFeedback
  result_type   = owl_msgs.msg.TaskScoopLinearResult

  def plan_trajectory(self, goal):
    frame_id, _relative = self.interpret_frame_goal(goal)
    if frame_id is None:
      raise RuntimeError(f"Unrecognized frame {goal.frame}")
    # NOTE: the dig_linear method computes trajectory in the world frame
    point = FrameTransformer().transform_present(goal.point, 'world', frame_id)
    if point is None:
      raise RuntimeError(f"Failed to transform dig point from {frame_id} " \
                         f"to the end-effector frame")
    return self._planner.dig_linear(point, goal.depth, goal.length)


class TaskDiscardSampleServer(FrameMixin, ArmTrajectoryMixin, ActionServerBase):

  name          = 'TaskDiscardSample'
  action_type   = owl_msgs.msg.TaskDiscardSampleAction
  goal_type     = owl_msgs.msg.TaskDiscardSampleGoal
  feedback_type = owl_msgs.msg.TaskDiscardSampleFeedback
  result_type   = owl_msgs.msg.TaskDiscardSampleResult

  def plan_trajectory(self, goal):
    frame_id, _relative = self.interpret_frame_goal(goal)
    if frame_id is None:
      raise RuntimeError(f"Unrecognized frame {goal.frame}")
<<<<<<< HEAD
    point = FrameTransformer().transform_present(goal.point,
      self.END_EFFECTOR_FRAME, frame_id)
=======
    point = FrameTransformer().transform_present(
      goal.point, 'base_link', frame_id)
>>>>>>> e985c18f
    if point is None:
      raise RuntimeError(f"Failed to transform discard point from {frame_id} " \
                         f"to the end-effector frame")
    return self._planner.discard_sample(point, goal.height)


class TaskDeliverSampleServer(ArmTrajectoryMixin, ActionServerBase):

  name          = 'TaskDeliverSample'
  action_type   = owl_msgs.msg.TaskDeliverSampleAction
  goal_type     = owl_msgs.msg.TaskDeliverSampleGoal
  feedback_type = owl_msgs.msg.TaskDeliverSampleFeedback
  result_type   = owl_msgs.msg.TaskDeliverSampleResult

  def plan_trajectory(self, _goal):
    return self._planner.deliver_sample()


class ArmMoveCartesianServer(FrameMixin, ArmActionMixin, ActionServerBase):

  name          = 'ArmMoveCartesian'
  action_type   = owl_msgs.msg.ArmMoveCartesianAction
  goal_type     = owl_msgs.msg.ArmMoveCartesianGoal
  feedback_type = owl_msgs.msg.ArmMoveCartesianFeedback
  result_type   = owl_msgs.msg.ArmMoveCartesianResult

  def publish_feedback_cb(self):
    self._publish_feedback(pose=self._arm_tip_monitor.get_link_pose())

  def execute_action(self, goal):
    frame_id, relative = self.interpret_frame_goal(goal)
    if frame_id is None:
      self._set_aborted(f"Unrecognized frame {goal.frame}")
      return
    pose = PoseStamped(
      header=create_most_recent_header(frame_id),
      pose=goal.pose
    )
    try:
      self._arm.checkout_arm(self.name)
      plan = self._planner.plan_arm_to_pose(pose, self.END_EFFECTOR)
      # save current tool transform before executing movement
      old_tool_transform = self.get_tool_transform() if relative else None
      self._arm.execute_arm_trajectory(plan,
        action_feedback_cb=self.publish_feedback_cb)
    except RuntimeError as err:
      self._arm.checkin_arm(self.name)
      self._set_aborted(str(err),
        final_pose=self._arm_tip_monitor.get_link_pose())
      return
    else:
      self._arm.checkin_arm(self.name)
<<<<<<< HEAD
      final = self.get_end_effector_pose()
=======
      final = self.get_end_effector_pose('world')
>>>>>>> e985c18f
      expected = self.get_intended_end_effector_pose(pose, old_tool_transform)
      if final is None or expected is None:
        self._set_aborted(
          "Failed to perform necessary transforms to verify final pose",
          final_pose=self._arm_tip_monitor.get_link_pose()
        )
        return
      if not self.poses_equivalent(final.pose, expected.pose):
        self._set_aborted("Failed to reach intended pose",
          final_pose=self._arm_tip_monitor.get_link_pose())
        return
      self._set_succeeded(f"{self.name} trajectory succeeded",
        final_pose=self._arm_tip_monitor.get_link_pose())


class ArmMoveCartesianGuardedServer(FrameMixin, ArmActionMixin,
                                    ActionServerBase):

  name          = 'ArmMoveCartesianGuarded'
  action_type   = owl_msgs.msg.ArmMoveCartesianGuardedAction
  goal_type     = owl_msgs.msg.ArmMoveCartesianGuardedGoal
  feedback_type = owl_msgs.msg.ArmMoveCartesianGuardedFeedback
  result_type   = owl_msgs.msg.ArmMoveCartesianGuardedResult

  def execute_action(self, goal):
    frame_id, relative = self.interpret_frame_goal(goal)
    if frame_id is None:
      self._set_aborted(f"Unrecognized frame {goal.frame}")
      return
    pose = PoseStamped(
      header=create_most_recent_header(frame_id),
      pose=goal.pose
    )
    # monitor F/T sensor and define a callback to check its status
    monitor = FTSensorThresholdMonitor(force_threshold=goal.force_threshold,
                                       torque_threshold=goal.torque_threshold)
    def guarded_cb():
      self._publish_feedback(
        pose=self._arm_tip_monitor.get_link_pose(),
        force=monitor.get_force(),
        torque=monitor.get_torque()
      )
      if monitor.threshold_breached():
        self._arm.stop_trajectory_silently()
    # perform action
    try:
      self._arm.checkout_arm(self.name)
      plan = self._planner.plan_arm_to_pose(pose, self.END_EFFECTOR)
      # save current tool transform before executing movement
      old_tool_transform = self.get_tool_transform() if relative else None
      self._arm.execute_arm_trajectory(plan, action_feedback_cb=guarded_cb)
    except RuntimeError as err:
      self._arm.checkin_arm(self.name)
      self._set_aborted(str(err),
        final_pose=self._arm_tip_monitor.get_link_pose(),
        final_force=monitor.get_force(),
        final_torque=monitor.get_torque())
      return
    else:
      self._arm.checkin_arm(self.name)
      # check if requested pose agrees with commanded pose in comparison frame
<<<<<<< HEAD
      final = self.get_end_effector_pose()
=======
      final = self.get_end_effector_pose('world')
>>>>>>> e985c18f
      expected = self.get_intended_end_effector_pose(pose, old_tool_transform)
      if final is None or expected is None:
        self._set_aborted(
          "Failed to perform necessary transforms to verify final pose",
          final_pose=self._arm_tip_monitor.get_link_pose(),
          final_force=monitor.get_force(),
          final_torque=monitor.get_torque()
        )
        return
      if not monitor.threshold_breached() and \
          not self.poses_equivalent(final.pose, expected.pose):
        # pose was not reached due to planning/monitor error
        self._set_aborted(NO_THRESHOLD_BREACH_MESSAGE,
          final_pose=self._arm_tip_monitor.get_link_pose(),
          final_force=monitor.get_force(),
          final_torque=monitor.get_torque())
        return
      self._set_succeeded(
        _format_guarded_move_success_message(self.name, monitor),
        final_pose=self._arm_tip_monitor.get_link_pose(),
        final_force=monitor.get_force(),
        final_torque=monitor.get_torque()
      )


class ArmFindSurfaceServer(FrameMixin, ArmActionMixin, ActionServerBase):

  name          = 'ArmFindSurface'
  action_type   = owl_msgs.msg.ArmFindSurfaceAction
  goal_type     = owl_msgs.msg.ArmFindSurfaceGoal
  feedback_type = owl_msgs.msg.ArmFindSurfaceFeedback
  result_type   = owl_msgs.msg.ArmFindSurfaceResult

  def publish_feedback_cb(self, distance=0, force=0, torque=0):
    self._publish_feedback(
<<<<<<< HEAD
      pose=self.get_end_effector_pose(self.END_EFFECTOR_FRAME).pose,
=======
      pose=self.get_end_effector_pose().pose,
>>>>>>> e985c18f
      distance=distance,
      force=force,
      torque=torque
    )

  def execute_action(self, goal):
    # the normal vector direction the scoop's bottom faces in its frame
    SCOOP_DOWNWARD = Vector3(0, 0, 1)
    frame_id, relative = self.interpret_frame_goal(goal)
    if frame_id is None:
      self._set_aborted(f"Unrecognized frame {goal.frame}")
      return
    # orient scoop so that the bottom points in the opposite to the normal
    # NOTE: regardless of frame parameter orientation is in the base_link frame
    orientation = math3d.quaternion_rotation_between(SCOOP_DOWNWARD,
                                                     goal.normal)
    start = goal.position
    if relative:
      start = FrameTransformer().transform_present(start,
        constants.FRAME_ID_BASE, constants.FRAME_ID_TOOL)
      if start is None:
        self._set_aborted("Failed to perform necessary frame transforms for " \
                          "trajectory planning.")
        return
    max_distance = goal.distance + goal.overdrive
    displacement = math3d.scalar_multiply(max_distance, goal.normal)
    end = math3d.add(start, displacement)
    # pose before end-effector is driven towards surface
    pose1 = PoseStamped(
      header=create_most_recent_header(constants.FRAME_ID_BASE),
      pose=Pose(
        position=start,
        orientation=orientation
      )
    )
    # pose after end-effector has driven its maximum distance towards surface
    # if there is no surface, the end-effector will reach this pose
    pose2 = PoseStamped(
      header=create_most_recent_header(constants.FRAME_ID_BASE),
      pose=Pose(
        position=end,
        orientation=orientation
      )
    )
    # move to setup pose prior to surface approach
    try:
      self._arm.checkout_arm(self.name)
      plan1 = self._planner.plan_arm_to_pose(pose1, self.END_EFFECTOR)
      self._arm.execute_arm_trajectory(plan1,
        action_feedback_cb=self.publish_feedback_cb)
    except RuntimeError as err:
      self._arm.checkin_arm(self.name)
      self._set_aborted(str(err) + " - Setup trajectory failed",
<<<<<<< HEAD
        final_pose=self.get_end_effector_pose(self.END_EFFECTOR_FRAME).pose,
=======
        final_pose=self.get_end_effector_pose().pose,
>>>>>>> e985c18f
        final_distance=0, final_force=0, final_torque=0)
      return
    else:
      self._arm.checkin_arm(self.name)
<<<<<<< HEAD
      final = self.get_end_effector_pose()
=======
      final = self.get_end_effector_pose('world')
>>>>>>> e985c18f
      expected = self.get_intended_end_effector_pose(pose1)
      if final is None or expected is None:
        self._set_aborted(
          "Failed to perform necessary transforms to verify final pose",
<<<<<<< HEAD
          final_pose=self.get_end_effector_pose(self.END_EFFECTOR_FRAME).pose,
=======
          final_pose=self.get_end_effector_pose().pose,
>>>>>>> e985c18f
          final_distance=0, final_force=0, final_torque=0
        )
        return
      if not self.poses_equivalent(final.pose, expected.pose):
        self._set_aborted("Failed to reach setup pose.",
<<<<<<< HEAD
          final_pose=self.get_end_effector_pose(self.END_EFFECTOR_FRAME).pose,
=======
          final_pose=self.get_end_effector_pose().pose,
>>>>>>> e985c18f
          final_distance=0, final_force=0, final_torque=0)
        return
    # local function to compute progress of the action during surface approach
    def compute_distance():
<<<<<<< HEAD
      pose = self.get_end_effector_pose(self.END_EFFECTOR_FRAME).pose
=======
      pose = self.get_end_effector_pose().pose
>>>>>>> e985c18f
      d = math3d.subtract(pose.position, start)
      return math3d.norm(d)
    # setup F/T monitor and its callback
    monitor = FTSensorThresholdMonitor(force_threshold=goal.force_threshold,
                                       torque_threshold=goal.torque_threshold)
    def guarded_cb():
      self.publish_feedback_cb(
        compute_distance(), monitor.get_force(), monitor.get_torque())
      if monitor.threshold_breached():
        self._arm.stop_trajectory_silently()
    # move towards surface until F/T is breached or overdrive distance reached
    try:
      self._arm.checkout_arm(self.name)
      plan2 = self._planner.plan_arm_to_pose(pose2, self.END_EFFECTOR)
      self._arm.execute_arm_trajectory(plan2, action_feedback_cb=guarded_cb)
    except RuntimeError as err:
      self._arm.checkin_arm(self.name)
      self._set_aborted(str(err) + " - Surface approach trajectory failed",
<<<<<<< HEAD
        final_pose=self.get_end_effector_pose(self.END_EFFECTOR_FRAME).pose,
=======
        final_pose=self.get_end_effector_pose().pose,
>>>>>>> e985c18f
        final_distance=compute_distance(),
        final_force=monitor.get_force(),
        final_torque=monitor.get_torque()
      )
    else:
      self._arm.checkin_arm(self.name)
      # check if requested pose agrees with commanded pose in comparison frame
<<<<<<< HEAD
      final = self.get_end_effector_pose()
=======
      final = self.get_end_effector_pose('world')
>>>>>>> e985c18f
      expected = self.get_intended_end_effector_pose(pose2)
      if final is None or expected is None:
        self._set_aborted(
          "Failed to perform necessary transforms to verify final pose",
<<<<<<< HEAD
          final_pose=self.get_end_effector_pose(self.END_EFFECTOR_FRAME).pose,
=======
          final_pose=self.get_end_effector_pose().pose,
>>>>>>> e985c18f
          final_distance=compute_distance(),
          final_force=monitor.get_force(),
          final_torque=monitor.get_torque()
        )
        return
      if not monitor.threshold_breached() and \
          not self.poses_equivalent(final.pose, expected.pose):
        # pose was not reached due to planning/monitor error
        self._set_aborted(
          NO_THRESHOLD_BREACH_MESSAGE,
<<<<<<< HEAD
          final_pose=self.get_end_effector_pose(self.END_EFFECTOR_FRAME).pose,
=======
          final_pose=self.get_end_effector_pose().pose,
>>>>>>> e985c18f
          final_distance=compute_distance(),
          final_force=monitor.get_force(),
          final_torque=monitor.get_torque()
        )
      elif not monitor.threshold_breached():
        self._set_succeeded(
          "No surface was found",
<<<<<<< HEAD
          final_pose=self.get_end_effector_pose(self.END_EFFECTOR_FRAME).pose,
=======
          final_pose=self.get_end_effector_pose().pose,
>>>>>>> e985c18f
          final_distance=compute_distance(),
          final_force=monitor.get_force(),
          final_torque=monitor.get_torque()
        )
      else:
        msg = _format_guarded_move_success_message(self.name, monitor)
<<<<<<< HEAD
        pose = self.get_end_effector_pose(self.END_EFFECTOR_FRAME).pose
=======
        pose = self.get_end_effector_pose().pose
>>>>>>> e985c18f
        msg += f". Surface found at ({pose.position.x:0.3f}, "
        msg +=                     f"{pose.position.y:0.3f}, "
        msg +=                     f"{pose.position.z:0.3f})"
        self._set_succeeded(
          msg,
          final_pose=pose,
          final_distance=compute_distance(),
          final_force=monitor.get_force(),
          final_torque=monitor.get_torque()
        )


class ArmMoveJointServer(ModifyJointValuesMixin, ActionServerBase):

  name          = 'ArmMoveJoint'
  action_type   = owl_msgs.msg.ArmMoveJointAction
  goal_type     = owl_msgs.msg.ArmMoveJointGoal
  feedback_type = owl_msgs.msg.ArmMoveJointFeedback
  result_type   = owl_msgs.msg.ArmMoveJointResult

  def modify_joint_positions(self, goal):
    pos = self._arm_joints_monitor.get_joint_positions()
    if goal.joint < 0 or goal.joint >= len(pos):
      raise RuntimeError("Provided joint index is not within range")
    if goal.relative:
      pos[goal.joint] += goal.angle
    else:
      pos[goal.joint] = goal.angle
    return pos


class ArmMoveJointsServer(ModifyJointValuesMixin, ActionServerBase):

  name          = 'ArmMoveJoints'
  action_type   = owl_msgs.msg.ArmMoveJointsAction
  goal_type     = owl_msgs.msg.ArmMoveJointsGoal
  feedback_type = owl_msgs.msg.ArmMoveJointsFeedback
  result_type   = owl_msgs.msg.ArmMoveJointsResult

  def modify_joint_positions(self, goal):
    pos = self._arm_joints_monitor.get_joint_positions()
    if len(goal.angles) != len(pos):
      raise RuntimeError("Number of angle positions provided does not much " \
                         "the number of joints in the arm move group")
    for i in range(len(pos)):
      if goal.relative:
        pos[i] += goal.angles[i]
      else:
        pos[i] = goal.angles[i]
    return pos


# inherit from ArmMoveJoints since lots of code can be reused
class ArmMoveJointsGuardedServer(ArmMoveJointsServer):

  name          = 'ArmMoveJointsGuarded'
  action_type   = owl_msgs.msg.ArmMoveJointsGuardedAction
  goal_type     = owl_msgs.msg.ArmMoveJointsGuardedGoal
  feedback_type = owl_msgs.msg.ArmMoveJointsGuardedFeedback
  result_type   = owl_msgs.msg.ArmMoveJointsGuardedResult

  # redefine execute_action to enable FT monitor
  def execute_action(self, goal):
    monitor = FTSensorThresholdMonitor(force_threshold=goal.force_threshold,
                                       torque_threshold=goal.torque_threshold)
    def guarded_cb():
      self._publish_feedback(
        angles=self._arm_joints_monitor.get_joint_positions(),
        force=monitor.get_force(),
        torque=monitor.get_torque()
      )
      if monitor.threshold_breached():
        self._arm.stop_trajectory_silently()
    try:
      self._arm.checkout_arm(self.name)
      new_positions = self.modify_joint_positions(goal)
      plan = self._planner.plan_arm_to_joint_angles(new_positions)
      self._arm.execute_arm_trajectory(plan, action_feedback_cb=guarded_cb)
    except RuntimeError as err:
      self._arm.checkin_arm(self.name)
      self._set_aborted(str(err),
        angles=self._arm_joints_monitor.get_joint_positions(),
        final_force=monitor.get_force(),
        final_torque=monitor.get_torque())
    else:
      self._arm.checkin_arm(self.name)
      if not monitor.threshold_breached() \
          and not self.angles_reached(new_positions):
        # angles were not reached due to planning/monitor error
        self._set_aborted(
          NO_THRESHOLD_BREACH_MESSAGE,
          final_angles=self._arm_joints_monitor.get_joint_positions(),
          final_force=monitor.get_force(),
          final_torque=monitor.get_torque()
        )
        return
      self._set_succeeded(
        _format_guarded_move_success_message(self.name, monitor),
        final_angles=self._arm_joints_monitor.get_joint_positions(),
        final_force=monitor.get_force(),
        final_torque=monitor.get_torque()
      )


#############################
## NON-ARM RELATED ACTIONS
#############################

class LightSetIntensityServer(ActionServerBase):

  name          = 'LightSetIntensity'
  action_type   = owl_msgs.msg.LightSetIntensityAction
  goal_type     = owl_msgs.msg.LightSetIntensityGoal
  feedback_type = owl_msgs.msg.LightSetIntensityFeedback
  result_type   = owl_msgs.msg.LightSetIntensityResult

  def __init__(self):
    super(LightSetIntensityServer, self).__init__()
    # set up interface for changing mast light brightness
    self.light_pub = rospy.Publisher('/gazebo/global_shader_param',
                                     ShaderParamUpdate,
                                     queue_size=1)
    self.light_msg = ShaderParamUpdate()
    self.light_msg.shaderType = ShaderParamUpdate.SHADER_TYPE_FRAGMENT
    self._start_server()

  def execute_action(self, goal):
    intensity = goal.intensity
    name = goal.name.lower()
    # check intensity range
    if intensity < 0.0 or intensity > 1.0:
      msg = f"Intensity = {intensity} is out of range."
      # NOTE: This action's result format is redundant since actionlib already
      #       conveys both a "success" flag and a "message" string. This
      #       redundancy will be removed following command unification.
      self._set_aborted(msg, success=False, message=msg)
      return
    # check for correct names
    if name == 'left':
      self.light_msg.paramName = 'spotlightIntensityScale[0]'
    elif name == 'right':
      self.light_msg.paramName = 'spotlightIntensityScale[1]'
    else:
      msg = f"\'{name}\' is not a light indentifier."
      self._set_aborted(msg, success=False, message=msg)
      return
    self.light_msg.paramValue = str(goal.intensity)
    self.light_pub.publish(self.light_msg)
    msg = f"{name} light intensity set successfully."
    self._set_succeeded(msg, success=True, message=msg)


class CameraCaptureServer(ActionServerBase):

  name          = 'CameraCapture'
  action_type   = owl_msgs.msg.CameraCaptureAction
  goal_type     = owl_msgs.msg.CameraCaptureGoal
  feedback_type = owl_msgs.msg.CameraCaptureFeedback
  result_type   = owl_msgs.msg.CameraCaptureResult

  def __init__(self):
    super(CameraCaptureServer, self).__init__()
    # set up interface for capturing a photograph with the camera
    self._pub_trigger = rospy.Publisher('/StereoCamera/left/image_trigger',
                                        Empty,
                                        queue_size=10)
    self._sub_point_cloud = rospy.Subscriber('/StereoCamera/points2',
                                             PointCloud2,
                                             self._handle_point_cloud)
    self.point_cloud_created = False
    self._start_server()

  def _handle_point_cloud(self, points):
    """
    :type points: sensor_msgs.msg.PointCloud2
    """
    # CameraCapture was successful if a point cloud is received. However, there
    # does not appear to be a way to associate this point cloud with the
    # original trigger message. A trigger could have been sent without using
    # the CameraCapture action client.
    self.point_cloud_created = True

  def execute_action(self, goal):
    self.point_cloud_created = False

    self._pub_trigger.publish()

    # await point cloud or action preempt
    FREQUENCY = 10 # Hz
    TIMEOUT = 5   # seconds
    rate = rospy.Rate(FREQUENCY)
    for i in range(0, int(TIMEOUT * FREQUENCY)):
      # TODO: investigate what preempt's function is here and in other actions
      if self._is_preempt_requested():
        self._set_preempted("Action was preempted")
        return
      if self.point_cloud_created:
        self._set_succeeded("Point cloud received")
        return
      rate.sleep()
    self._set_aborted("Timed out waiting for point cloud")


class CameraSetExposureServer(ActionServerBase):

  name          = 'CameraSetExposure'
  action_type   = owl_msgs.msg.CameraSetExposureAction
  goal_type     = owl_msgs.msg.CameraSetExposureGoal
  feedback_type = owl_msgs.msg.CameraSetExposureFeedback
  result_type   = owl_msgs.msg.CameraSetExposureResult

  def __init__(self):
    super(CameraSetExposureServer, self).__init__()
    # set up interface for setting camera exposure
    self._pub_exposure = rospy.Publisher('/gazebo/plugins/camera_sim/exposure',
                                         Float64,
                                         queue_size=10)
    self._start_server()

  def execute_action(self, goal):
    if goal.automatic:
      self._set_aborted(f'{self.name} action does not support autoexposure.')
      return

    # Set exposure if it is specified
    if goal.exposure > 0:
      self._pub_exposure.publish(goal.exposure)
      # There is no guarantee that exposure is set before the image is triggered
      # Pause to make it highly likely that exposure is received first.
      rospy.sleep(1)
      self._set_succeeded(f'Exposure set to {goal.exposure}')
    else:
      self._set_succeeded('Exposure not changed')


class DockIngestSampleServer(ActionServerBase):

  name          = 'DockIngestSample'
  action_type   = ow_lander.msg.DockIngestSampleAction
  goal_type     = ow_lander.msg.DockIngestSampleGoal
  feedback_type = ow_lander.msg.DockIngestSampleFeedback
  result_type   = ow_lander.msg.DockIngestSampleResult

  def __init__(self):
    super(DockIngestSampleServer, self).__init__()
    # subscribe to contact sensor to know when sample dock has sample
    TOPIC_SAMPLE_DOCK_CONTACTS = "/ow_regolith/contacts/sample_dock"
    self._contacts_sub = rospy.Subscriber(
      TOPIC_SAMPLE_DOCK_CONTACTS,
      Contacts,
      self._on_dock_contacts
    )
    self._dock_contacts = list()
    self._ingesting = False # true when action is active
    self._last_contact_time = 0.0 # seconds
    self._remove_lock = False # true when dock contacts are being processed
    self._start_server()

  def _on_dock_contacts(self, msg):
    self._dock_contacts = msg.link_names
    if self._ingesting:
      # remove contacts if ingestion is active
      self._remove_dock_contacts()
      self._update_last_contact_time()

  def _update_last_contact_time(self):
    self._last_contact_time = rospy.get_time()

  def _remove_dock_contacts(self):
    # a lock is used to avoid redundant service calls to remove the same links
    if self._remove_lock:
      return
    self._remove_lock = True
    # do nothing if there are no contacts to remove
    if not self._dock_contacts:
      return
    # call the remove service for all dock contacts
    REMOVE_REGOLITH_SERVICE = '/ow_regolith/remove_regolith'
    rospy.wait_for_service(REMOVE_REGOLITH_SERVICE)
    try:
      service = rospy.ServiceProxy(REMOVE_REGOLITH_SERVICE, RemoveRegolith)
      result = service(self._dock_contacts)
    except rospy.ServiceException as e:
      rospy.logwarn("Service call failed: %s" % e)
      self._remove_service_failed = True
      return
    # mark sample as ingested so long as one dock contact was removed
    if result.success:
      self._sample_was_ingested = True
    else:
      self._remove_service_failed = True
    self._remove_lock = False

  def execute_action(self, _goal):
    self._ingesting = True
    self._sample_was_ingested = False
    self._remove_service_failed = False
    # remove sample already contacting the dock
    self._remove_dock_contacts()
    # start the no-sample timeout
    self._update_last_contact_time()
    # loop until there has been no sample in the dock for at least 3 seconds
    NO_CONTACTS_TIMEOUT = 3.0 # seconds
    loop_rate = rospy.Rate(0.2)
    while rospy.get_time() - self._last_contact_time < NO_CONTACTS_TIMEOUT:
      loop_rate.sleep()
    # cease ingestion and wrap up action
    self._ingesting = False
    self._remove_lock = False
    if self._remove_service_failed:
      self._set_aborted("Regolith removal service failed",
        sample_ingested=self._sample_was_ingested)
    else:
      message = "Sample ingested" if self._sample_was_ingested else \
                "No sample was present in dock"
      self._set_succeeded(message, sample_ingested=self._sample_was_ingested)


class PanTiltMoveJointsServer(PanTiltMoveMixin, ActionServerBase):

  name          = 'PanTiltMoveJointsAction'
  action_type   = owl_msgs.msg.PanTiltMoveJointsAction
  goal_type     = owl_msgs.msg.PanTiltMoveJointsGoal
  feedback_type = owl_msgs.msg.PanTiltMoveJointsFeedback
  result_type   = owl_msgs.msg.PanTiltMoveJointsResult

  def publish_feedback_cb(self):
    self._publish_feedback(pan_position = self._pan_pos,
                           tilt_position = self._tilt_pos)

  def execute_action(self, goal):
    try:
      not_preempted = self.move_pan_and_tilt(goal.pan, goal.tilt)
    except RuntimeError as err:
      self._set_aborted(str(err),
        pan_position=self._pan_pos, tilt_position=self._tilt_pos)
    else:
      if not_preempted:
        self._set_succeeded("Reached commanded pan/tilt values",
          pan_position=self._pan_pos, tilt_position=self._tilt_pos)
      else:
        self._set_preempted("Action was preempted",
          pan_position=self._pan_pos, tilt_position=self._tilt_pos)


class PanServer(PanTiltMoveMixin, ActionServerBase):

  name          = 'PanAction'
  action_type   = ow_lander.msg.PanAction
  goal_type     = ow_lander.msg.PanGoal
  feedback_type = ow_lander.msg.PanFeedback
  result_type   = ow_lander.msg.PanResult

  def publish_feedback_cb(self):
    self._publish_feedback(pan_position = self._pan_pos)

  def execute_action(self, goal):
    try:
      not_preempted = self.move_pan(goal.pan)
    except RuntimeError as err:
      self._set_aborted(str(err), pan_position=self._pan_pos)
    else:
      if not_preempted:
        self._set_succeeded("Reached commanded pan value",
                            pan_position=self._pan_pos)
      else:
        self._set_preempted("Action was preempted",
                            pan_position=self._pan_pos)

class TiltServer(PanTiltMoveMixin, ActionServerBase):

  name          = 'TiltAction'
  action_type   = ow_lander.msg.TiltAction
  goal_type     = ow_lander.msg.TiltGoal
  feedback_type = ow_lander.msg.TiltFeedback
  result_type   = ow_lander.msg.TiltResult

  def publish_feedback_cb(self):
    self._publish_feedback(tilt_position = self._tilt_pos)

  def execute_action(self, goal):
    try:
      not_preempted = self.move_tilt(goal.tilt)
    except RuntimeError as err:
      self._set_aborted(str(err), tilt_position=self._tilt_pos)
    else:
      if not_preempted:
        self._set_succeeded("Reached commanded tilt value",
                            tilt_position=self._tilt_pos)
      else:
        self._set_preempted("Action was preempted",
                            tilt_position=self._tilt_pos)

class PanTiltMoveCartesianServer(PanTiltMoveMixin, ActionServerBase):

  name          = 'PanTiltMoveCartesian'
  action_type   = owl_msgs.msg.PanTiltMoveCartesianAction
  goal_type     = owl_msgs.msg.PanTiltMoveCartesianGoal
  feedback_type = owl_msgs.msg.PanTiltMoveCartesianFeedback
  result_type   = owl_msgs.msg.PanTiltMoveCartesianResult

  def execute_action(self, goal):
    cam_center = FrameTransformer().lookup_transform(constants.FRAME_ID_BASE,
                                                     'StereoCameraCenter_link')
    tilt_joint = FrameTransformer().lookup_transform(constants.FRAME_ID_BASE,
                                                     'l_ant_panel')
    lookat = goal.point if goal.frame == constants.FRAME_BASE \
              else FrameTransformer().transform_present(
                goal.point,
                constants.FRAME_ID_BASE,
                constants.FRAME_ID_MAP[goal.frame]
              )
    if cam_center is None or tilt_joint is None or lookat is None:
      self._set_aborted("Failed to perform necessary transforms to compute "
                        "appropriate pan and tilt values.")
      return

    # The following computations make the approximation that the camera center
    # link lies directly above the tilt axis when tilt = 0. The error caused by
    # this assumption is small enough to be ignored.

    # compute the vector from the tilt joint to the lookat position
    tilt_to_lookat = math3d.subtract(lookat, tilt_joint.transform.translation)
    # pan is the +Z Euler angle of tilt_to_lookat
    # pi/2 must be added because pan's zero position faces in the -y direction
    pan_raw = math.atan2(tilt_to_lookat.y, tilt_to_lookat.x) + (math.pi / 2)
    pan = normalize_radians(pan_raw)
    # compute length of the lever arm between tilt joint and camera center
    l = math3d.norm(math3d.subtract(cam_center.transform.translation,
                                    tilt_joint.transform.translation))
    # Imagine the cameras are already pointed at the lookat position and that a
    # vector extends out from their midpoint to the lookat position. If we
    # approximate the angle between that vector and the camera lever arm to be
    # pi/2 then the vector, tilt_to_lookat, and the camera lever arm form a
    # right triangle. Therefore, the angle between tilt_to_lookat and the camera
    # lever arm can be approximated from only their lengths.
    a = math.acos(l / math3d.norm(tilt_to_lookat))
    # compute the angle between tilt_to_lookat and the X-Y plane
    b = math.atan2(tilt_to_lookat.z,
                   math.sqrt(tilt_to_lookat.x**2 + tilt_to_lookat.y**2))
    # The sum of a and b gives the angle between the desired camera lever arm
    # vector and the x-y plane.
    # Antenna tilt is measured from the +z axis, so a pi/2 is subtracted.
    # Finally, tilt rotates in reverse of the unit circle, so we multiply the
    # the result by -1.
    tilt_raw = -(a + b - (math.pi / 2))
    tilt = normalize_radians(tilt_raw)
    try:
      not_preempted = self.move_pan_and_tilt(pan, tilt)
    except RuntimeError as err:
      self._set_aborted(str(err))
    else:
      if not_preempted:
        self._set_succeeded("Reached commanded pan/tilt values")
      else:
        self._set_preempted("Action was preempted")<|MERGE_RESOLUTION|>--- conflicted
+++ resolved
@@ -226,13 +226,8 @@
     frame_id, _relative = self.interpret_frame_goal(goal)
     if frame_id is None:
       raise RuntimeError(f"Unrecognized frame {goal.frame}")
-<<<<<<< HEAD
-    point = FrameTransformer().transform_present(goal.point,
-      self.END_EFFECTOR_FRAME, frame_id)
-=======
     point = FrameTransformer().transform_present(
       goal.point, 'base_link', frame_id)
->>>>>>> e985c18f
     if point is None:
       raise RuntimeError(f"Failed to transform discard point from {frame_id} " \
                          f"to the end-effector frame")
@@ -285,11 +280,7 @@
       return
     else:
       self._arm.checkin_arm(self.name)
-<<<<<<< HEAD
-      final = self.get_end_effector_pose()
-=======
       final = self.get_end_effector_pose('world')
->>>>>>> e985c18f
       expected = self.get_intended_end_effector_pose(pose, old_tool_transform)
       if final is None or expected is None:
         self._set_aborted(
@@ -351,11 +342,7 @@
     else:
       self._arm.checkin_arm(self.name)
       # check if requested pose agrees with commanded pose in comparison frame
-<<<<<<< HEAD
-      final = self.get_end_effector_pose()
-=======
       final = self.get_end_effector_pose('world')
->>>>>>> e985c18f
       expected = self.get_intended_end_effector_pose(pose, old_tool_transform)
       if final is None or expected is None:
         self._set_aborted(
@@ -391,11 +378,7 @@
 
   def publish_feedback_cb(self, distance=0, force=0, torque=0):
     self._publish_feedback(
-<<<<<<< HEAD
-      pose=self.get_end_effector_pose(self.END_EFFECTOR_FRAME).pose,
-=======
       pose=self.get_end_effector_pose().pose,
->>>>>>> e985c18f
       distance=distance,
       force=force,
       torque=torque
@@ -449,48 +432,28 @@
     except RuntimeError as err:
       self._arm.checkin_arm(self.name)
       self._set_aborted(str(err) + " - Setup trajectory failed",
-<<<<<<< HEAD
-        final_pose=self.get_end_effector_pose(self.END_EFFECTOR_FRAME).pose,
-=======
         final_pose=self.get_end_effector_pose().pose,
->>>>>>> e985c18f
         final_distance=0, final_force=0, final_torque=0)
       return
     else:
       self._arm.checkin_arm(self.name)
-<<<<<<< HEAD
-      final = self.get_end_effector_pose()
-=======
       final = self.get_end_effector_pose('world')
->>>>>>> e985c18f
       expected = self.get_intended_end_effector_pose(pose1)
       if final is None or expected is None:
         self._set_aborted(
           "Failed to perform necessary transforms to verify final pose",
-<<<<<<< HEAD
-          final_pose=self.get_end_effector_pose(self.END_EFFECTOR_FRAME).pose,
-=======
           final_pose=self.get_end_effector_pose().pose,
->>>>>>> e985c18f
           final_distance=0, final_force=0, final_torque=0
         )
         return
       if not self.poses_equivalent(final.pose, expected.pose):
         self._set_aborted("Failed to reach setup pose.",
-<<<<<<< HEAD
-          final_pose=self.get_end_effector_pose(self.END_EFFECTOR_FRAME).pose,
-=======
           final_pose=self.get_end_effector_pose().pose,
->>>>>>> e985c18f
           final_distance=0, final_force=0, final_torque=0)
         return
     # local function to compute progress of the action during surface approach
     def compute_distance():
-<<<<<<< HEAD
-      pose = self.get_end_effector_pose(self.END_EFFECTOR_FRAME).pose
-=======
       pose = self.get_end_effector_pose().pose
->>>>>>> e985c18f
       d = math3d.subtract(pose.position, start)
       return math3d.norm(d)
     # setup F/T monitor and its callback
@@ -509,11 +472,7 @@
     except RuntimeError as err:
       self._arm.checkin_arm(self.name)
       self._set_aborted(str(err) + " - Surface approach trajectory failed",
-<<<<<<< HEAD
-        final_pose=self.get_end_effector_pose(self.END_EFFECTOR_FRAME).pose,
-=======
         final_pose=self.get_end_effector_pose().pose,
->>>>>>> e985c18f
         final_distance=compute_distance(),
         final_force=monitor.get_force(),
         final_torque=monitor.get_torque()
@@ -521,20 +480,12 @@
     else:
       self._arm.checkin_arm(self.name)
       # check if requested pose agrees with commanded pose in comparison frame
-<<<<<<< HEAD
-      final = self.get_end_effector_pose()
-=======
       final = self.get_end_effector_pose('world')
->>>>>>> e985c18f
       expected = self.get_intended_end_effector_pose(pose2)
       if final is None or expected is None:
         self._set_aborted(
           "Failed to perform necessary transforms to verify final pose",
-<<<<<<< HEAD
-          final_pose=self.get_end_effector_pose(self.END_EFFECTOR_FRAME).pose,
-=======
           final_pose=self.get_end_effector_pose().pose,
->>>>>>> e985c18f
           final_distance=compute_distance(),
           final_force=monitor.get_force(),
           final_torque=monitor.get_torque()
@@ -545,11 +496,7 @@
         # pose was not reached due to planning/monitor error
         self._set_aborted(
           NO_THRESHOLD_BREACH_MESSAGE,
-<<<<<<< HEAD
-          final_pose=self.get_end_effector_pose(self.END_EFFECTOR_FRAME).pose,
-=======
           final_pose=self.get_end_effector_pose().pose,
->>>>>>> e985c18f
           final_distance=compute_distance(),
           final_force=monitor.get_force(),
           final_torque=monitor.get_torque()
@@ -557,22 +504,14 @@
       elif not monitor.threshold_breached():
         self._set_succeeded(
           "No surface was found",
-<<<<<<< HEAD
-          final_pose=self.get_end_effector_pose(self.END_EFFECTOR_FRAME).pose,
-=======
           final_pose=self.get_end_effector_pose().pose,
->>>>>>> e985c18f
           final_distance=compute_distance(),
           final_force=monitor.get_force(),
           final_torque=monitor.get_torque()
         )
       else:
         msg = _format_guarded_move_success_message(self.name, monitor)
-<<<<<<< HEAD
-        pose = self.get_end_effector_pose(self.END_EFFECTOR_FRAME).pose
-=======
         pose = self.get_end_effector_pose().pose
->>>>>>> e985c18f
         msg += f". Surface found at ({pose.position.x:0.3f}, "
         msg +=                     f"{pose.position.y:0.3f}, "
         msg +=                     f"{pose.position.z:0.3f})"
