# The Notices and Disclaimers for Ocean Worlds Autonomy Testbed for Exploration
# Research and Simulation can be found in README.md in the root directory of
# this repository.

"""Defines all lander actions"""

import math

import rospy
import owl_msgs.msg
from std_msgs.msg import Empty, Float64
from sensor_msgs.msg import PointCloud2
from geometry_msgs.msg import Point
from geometry_msgs.msg import Vector3, PoseStamped, Pose
from irg_gazebo_plugins.msg import ShaderParamUpdate
from ow_regolith.srv import RemoveRegolith
from ow_regolith.msg import Contacts

import ow_lander.msg
from ow_lander import mixins
from ow_lander import math3d
from ow_lander import constants
from ow_lander.server import ActionServerBase
from ow_lander.common import create_header, normalize_radians
from ow_lander.ground_detector import GroundDetector, FTSensorThresholdMonitor
from ow_lander.frame_transformer import FrameTransformer

# This message is used by both ArmMoveCartesianGuarded and ArmMoveJointsGuarded
NO_THRESHOLD_BREACH_MESSAGE = "Arm failed to reach pose despite neither " \
                              "force nor torque thresholds being breached. " \
                              "Likely the thresholds were set too high or a " \
                              "planning error occurred. Try a lower threshold."

#####################
## ACTION HELPERS
#####################

def _format_guarded_move_success_message(action_name, monitor):
  if monitor.threshold_breached():
    msg = f"{action_name} trajectory stopped by "
    if monitor.force_threshold_breached():
      msg += f"a force of {monitor.get_force():.2f} N"
    if monitor.torque_threshold_breached():
      msg += " and " if monitor.force_threshold_breached() else ""
      msg += f"a torque of {monitor.get_torque():.2f} Nm"
    return msg
  else:
    return f"{action_name} trajectory completed without breaching force or " \
           f"torque thresholds"


#####################
## ARM ACTIONS
#####################

class ArmStopServer(mixins.ArmActionMixin, ActionServerBase):

  name          = 'ArmStop'
  action_type   = owl_msgs.msg.ArmStopAction
  goal_type     = owl_msgs.msg.ArmStopGoal
  feedback_type = owl_msgs.msg.ArmStopFeedback
  result_type   = owl_msgs.msg.ArmStopResult

  def execute_action(self, _goal):
    if self._arm.stop_arm():
      self._set_succeeded("Arm trajectory stopped",
        final=self._arm_tip_monitor.get_link_position())
    else:
      self._set_aborted("No arm trajectory to stop",
        final=self._arm_tip_monitor.get_link_position())

### DEPRECATED: ArmFindSurface should be used in place of GuardedMove
class GuardedMoveServer(mixins.ArmActionMixin, ActionServerBase):

  # NOTE: The "final" in GuardedMove's result is not in the same frame as the
  #       other arm action's finals, which seems misleading from a user
  #       standpoint.

  name          = 'GuardedMove'
  action_type   = ow_lander.msg.GuardedMoveAction
  goal_type     = ow_lander.msg.GuardedMoveGoal
  feedback_type = ow_lander.msg.GuardedMoveFeedback
  result_type   = ow_lander.msg.GuardedMoveResult

  def __init__(self, *args, **kwargs):
    super().__init__(*args, **kwargs)
    # TODO: would it make sense to latch this?
    # TODO: is this publisher necessary?
    self._pub_result = rospy.Publisher('/guarded_move_result',
                                       ow_lander.msg.GuardedMoveFinalResult,
                                       queue_size=1)

  def execute_action(self, goal):
    GROUND_REFERENCE_FRAME = 'base_link'
    GROUND_POKER_LINK = 'l_scoop_tip'

    detector = GroundDetector(GROUND_REFERENCE_FRAME, GROUND_POKER_LINK)

    # define the callback locally to avoid making detector a member variable
    def ground_detect_cb():
      # publish feedback
      self.publish_feedback_cb()
      # check if ground has been detected
      if detector.was_ground_detected():
        self._arm.stop_trajectory_silently()

    try:
      self._arm.checkout_arm(self.name)
      # TODO: split guarded_move trajectory into 2 parts so that ground
      #       detection can be started before the second execute_trajectory is
      #       called
      plan = self._planner.guarded_move(goal)
      self._arm.execute_arm_trajectory(plan,
        action_feedback_cb=ground_detect_cb)
    except RuntimeError as err:
      self._arm.checkin_arm(self.name)
      self._set_aborted(str(err), final=Point())
    else:
      self._arm.checkin_arm(self.name)
      if detector.was_ground_detected():
        ground_pos = detector.get_ground_position()
        self._pub_result.publish(True, GROUND_REFERENCE_FRAME, ground_pos)
        self._set_succeeded("Ground detected", final=ground_pos, success=True)
      else:
        self._pub_result.publish(False, '', Point())
        self._set_succeeded("No ground detected", final=Point(), success=False)


class ArmUnstowServer(mixins.ArmTrajectoryMixin, ActionServerBase):

  name          = 'ArmUnstow'
  action_type   = owl_msgs.msg.ArmUnstowAction
  goal_type     = owl_msgs.msg.ArmUnstowGoal
  feedback_type = owl_msgs.msg.ArmUnstowFeedback
  result_type   = owl_msgs.msg.ArmUnstowResult

  def plan_trajectory(self, _goal):
    return self._planner.plan_arm_to_target('arm_unstowed')


class ArmStowServer(mixins.ArmTrajectoryMixin, ActionServerBase):

  name          = 'ArmStow'
  action_type   = owl_msgs.msg.ArmStowAction
  goal_type     = owl_msgs.msg.ArmStowGoal
  feedback_type = owl_msgs.msg.ArmStowFeedback
  result_type   = owl_msgs.msg.ArmStowResult

  def plan_trajectory(self, _goal):
    return self._planner.plan_arm_to_target('arm_stowed')


class TaskGrindServer(mixins.GrinderTrajectoryMixin, ActionServerBase):

  name          = 'TaskGrind'
  action_type   = owl_msgs.msg.TaskGrindAction
  goal_type     = owl_msgs.msg.TaskGrindGoal
  feedback_type = owl_msgs.msg.TaskGrindFeedback
  result_type   = owl_msgs.msg.TaskGrindResult

  def plan_trajectory(self, goal):
    return self._planner.grind(goal)


class TaskScoopCircularServer(mixins.FrameMixin, mixins.ArmTrajectoryMixin,
                              ActionServerBase):

  name          = 'TaskScoopCircular'
  action_type   = owl_msgs.msg.TaskScoopCircularAction
  goal_type     = owl_msgs.msg.TaskScoopCircularGoal
  feedback_type = owl_msgs.msg.TaskScoopCircularFeedback
  result_type   = owl_msgs.msg.TaskScoopCircularResult

  def __init__(self, *args, **kwargs):
    super().__init__('l_scoop_tip', *args, **kwargs)

  def plan_trajectory(self, goal):
<<<<<<< HEAD
    # TODO check if base_link is ever different from world
    PLANNING_FRAME = 'world'
    frame_id, _relative = self.interpret_frame_goal(goal)
    if frame_id is None:
      raise RuntimeError(f"Unrecognized frame {goal.frame}")
    # NOTE: the dig_circular method computes trajectory in the world frame
    point = FrameTransformer().transform_geometry(
      goal.point, PLANNING_FRAME, frame_id, rospy.Time.now())
=======
    intended_dig_point = self.get_intended_position(goal.frame, goal.relative,
                                                    goal.point)
    PLANNING_FRAME = 'base_link'
    point = FrameTransformer().transform(intended_dig_point, PLANNING_FRAME)
>>>>>>> e1a4a87f
    if point is None:
      raise RuntimeError("Failed to transform dig point from " \
                         f"{goal.frame_id} to the {PLANNING_FRAME} frame")
    return self._planner.dig_circular(point.point, goal.depth, goal.parallel)


class TaskScoopLinearServer(mixins.FrameMixin, mixins.ArmTrajectoryMixin,
                            ActionServerBase):

  name          = 'TaskScoopLinear'
  action_type   = owl_msgs.msg.TaskScoopLinearAction
  goal_type     = owl_msgs.msg.TaskScoopLinearGoal
  feedback_type = owl_msgs.msg.TaskScoopLinearFeedback
  result_type   = owl_msgs.msg.TaskScoopLinearResult

  def __init__(self, *args, **kwargs):
    super().__init__('l_scoop_tip', *args, **kwargs)

  def plan_trajectory(self, goal):
<<<<<<< HEAD
    # TODO check if base_link is ever different from world
    PLANNING_FRAME = 'world'
    frame_id, _relative = self.interpret_frame_goal(goal)
    if frame_id is None:
      raise RuntimeError(f"Unrecognized frame {goal.frame}")
    # NOTE: the dig_linear method computes trajectory in the world frame
    point = FrameTransformer().transform_geometry(
      goal.point, PLANNING_FRAME, frame_id, rospy.Time.now())
=======
    intended_dig_point = self.get_intended_position(goal.frame, goal.relative,
                                                    goal.point)
    PLANNING_FRAME = 'base_link'
    point = FrameTransformer().transform(intended_dig_point, PLANNING_FRAME)
>>>>>>> e1a4a87f
    if point is None:
      raise RuntimeError("Failed to transform dig point from " \
                         f"{goal.frame_id} to the {PLANNING_FRAME} frame")
    return self._planner.dig_linear(point.point, goal.depth, goal.length)


class TaskDiscardSampleServer(mixins.FrameMixin, mixins.ArmTrajectoryMixin,
                              ActionServerBase):

  name          = 'TaskDiscardSample'
  action_type   = owl_msgs.msg.TaskDiscardSampleAction
  goal_type     = owl_msgs.msg.TaskDiscardSampleGoal
  feedback_type = owl_msgs.msg.TaskDiscardSampleFeedback
  result_type   = owl_msgs.msg.TaskDiscardSampleResult

  def __init__(self, *args, **kwargs):
    super().__init__('l_scoop_tip', *args, **kwargs)

  def plan_trajectory(self, goal):
    intended_dig_point = self.get_intended_position(goal.frame, goal.relative,
                                                    goal.point)
    PLANNING_FRAME = 'base_link'
<<<<<<< HEAD
    frame_id, _relative = self.interpret_frame_goal(goal)
    if frame_id is None:
      raise RuntimeError(f"Unrecognized frame {goal.frame}")
    point = FrameTransformer().transform_geometry(
      goal.point, PLANNING_FRAME, frame_id, rospy.Time.now())
=======
    point = FrameTransformer().transform(intended_dig_point, PLANNING_FRAME)
>>>>>>> e1a4a87f
    if point is None:
      raise RuntimeError("Failed to transform dig point from " \
                         f"{goal.frame_id} to the {PLANNING_FRAME} frame")
    return self._planner.discard_sample(point.point, goal.height)


class TaskDeliverSampleServer(mixins.ArmTrajectoryMixin, ActionServerBase):

  name          = 'TaskDeliverSample'
  action_type   = owl_msgs.msg.TaskDeliverSampleAction
  goal_type     = owl_msgs.msg.TaskDeliverSampleGoal
  feedback_type = owl_msgs.msg.TaskDeliverSampleFeedback
  result_type   = owl_msgs.msg.TaskDeliverSampleResult

  def plan_trajectory(self, _goal):
    return self._planner.deliver_sample()


class ArmMoveCartesianServer(mixins.FrameMixin, mixins.ArmActionMixin,
                             ActionServerBase):

  name          = 'ArmMoveCartesian'
  action_type   = owl_msgs.msg.ArmMoveCartesianAction
  goal_type     = owl_msgs.msg.ArmMoveCartesianGoal
  feedback_type = owl_msgs.msg.ArmMoveCartesianFeedback
  result_type   = owl_msgs.msg.ArmMoveCartesianResult

  def __init__(self, *args, **kwargs):
    super().__init__('l_scoop_tip', *args, **kwargs)

  def publish_feedback_cb(self):
    self._publish_feedback(pose=self._arm_tip_monitor.get_link_pose())

  def execute_action(self, goal):
    try:
      intended_pose_stamped = self.get_intended_pose(goal.frame, goal.relative,
                                                     goal.pose)
    except RuntimeError as err:
      self._set_aborted(str(err))
      return
<<<<<<< HEAD
    pose = PoseStamped(
      header=create_header(frame_id, rospy.Time.now()),
      pose=Pose(position, orientation)
    )
    try:
      self._arm.checkout_arm(self.name)
      plan = self._planner.plan_arm_to_pose(pose, self.END_EFFECTOR)
      # save current tool transform before executing movement
      old_tool_transform = self.get_current_tool_transform() if relative \
                           else None
=======
    try:
      self._arm.checkout_arm(self.name)
      plan = self.plan_end_effector_to_pose(intended_pose_stamped)
      comparison_transform = self.get_comparison_transform(
        intended_pose_stamped.header.frame_id)
>>>>>>> e1a4a87f
      self._arm.execute_arm_trajectory(plan,
        action_feedback_cb=self.publish_feedback_cb)
    except RuntimeError as err:
      self._arm.checkin_arm(self.name)
      self._set_aborted(str(err),
        final_pose=self._arm_tip_monitor.get_link_pose())
      return
    else:
      self._arm.checkin_arm(self.name)
      results = {'final_pose': self._arm_tip_monitor.get_link_pose()}
      if not self.verify_pose_reached(intended_pose_stamped,
                                      comparison_transform):
        self._set_aborted("Failed to reach intended pose", **results)
        return
      self._set_succeeded(f"{self.name} trajectory succeeded", **results)


class ArmMoveCartesianGuardedServer(mixins.FrameMixin, mixins.ArmActionMixin,
                                    ActionServerBase):

  name          = 'ArmMoveCartesianGuarded'
  action_type   = owl_msgs.msg.ArmMoveCartesianGuardedAction
  goal_type     = owl_msgs.msg.ArmMoveCartesianGuardedGoal
  feedback_type = owl_msgs.msg.ArmMoveCartesianGuardedFeedback
  result_type   = owl_msgs.msg.ArmMoveCartesianGuardedResult

  def __init__(self, *args, **kwargs):
    super().__init__('l_scoop_tip', *args, **kwargs)

  def execute_action(self, goal):
    try:
      intended_pose_stamped = self.get_intended_pose(goal.frame, goal.relative,
                                                     goal.pose)
    except RuntimeError as err:
      self._set_aborted(str(err))
      return
<<<<<<< HEAD
    pose = PoseStamped(
      header=create_header(frame_id, rospy.Time.now()),
      pose=Pose(position, orientation)
    )
=======
>>>>>>> e1a4a87f
    # monitor F/T sensor and define a callback to check its status
    monitor = FTSensorThresholdMonitor(force_threshold=goal.force_threshold,
                                       torque_threshold=goal.torque_threshold)
    def guarded_cb():
      self._publish_feedback(
        pose=self._arm_tip_monitor.get_link_pose(),
        force=monitor.get_force(),
        torque=monitor.get_torque()
      )
      if monitor.threshold_breached():
        self._arm.stop_trajectory_silently()
    # perform action
    try:
      self._arm.checkout_arm(self.name)
<<<<<<< HEAD
      plan = self._planner.plan_arm_to_pose(pose, self.END_EFFECTOR)
      # save current tool transform before executing movement
      old_tool_transform = self.get_current_tool_transform() if relative \
                           else None
=======
      plan = self.plan_end_effector_to_pose(intended_pose_stamped)
      comparison_transform = self.get_comparison_transform(
        intended_pose_stamped.header.frame_id)
>>>>>>> e1a4a87f
      self._arm.execute_arm_trajectory(plan, action_feedback_cb=guarded_cb)
    except RuntimeError as err:
      self._arm.checkin_arm(self.name)
      self._set_aborted(str(err),
        final_pose=self._arm_tip_monitor.get_link_pose(),
        final_force=monitor.get_force(),
        final_torque=monitor.get_torque())
      return
    else:
      self._arm.checkin_arm(self.name)
      results = {
        'final_pose': self._arm_tip_monitor.get_link_pose(),
        'final_force': monitor.get_force(),
        'final_torque': monitor.get_torque()
      }
      if not monitor.threshold_breached() and \
          not self.verify_pose_reached(intended_pose_stamped,
                                       comparison_transform):
        # pose was not reached due to planning/monitor error
        self._set_aborted(NO_THRESHOLD_BREACH_MESSAGE, **results)
        return
      self._set_succeeded(
        _format_guarded_move_success_message(self.name, monitor),
        **results
      )


class ArmFindSurfaceServer(mixins.FrameMixin, mixins.ArmActionMixin,
                           ActionServerBase):

  name          = 'ArmFindSurface'
  action_type   = owl_msgs.msg.ArmFindSurfaceAction
  goal_type     = owl_msgs.msg.ArmFindSurfaceGoal
  feedback_type = owl_msgs.msg.ArmFindSurfaceFeedback
  result_type   = owl_msgs.msg.ArmFindSurfaceResult

  def __init__(self, *args, **kwargs):
    super().__init__('l_scoop_tip', *args, **kwargs)

  def publish_feedback_cb(self, distance=0, force=0, torque=0):
    self._publish_feedback(
      pose=self.get_end_effector_pose().pose,
      distance=distance,
      force=force,
      torque=torque
    )

  def execute_action(self, goal):
    # the normal vector direction the scoop's bottom faces in its frame
    SCOOP_DOWNWARD = Vector3(0, 0, 1)
    try:
      intended_start_position_stamped = self.get_intended_position(
        goal.frame, goal.relative, goal.position)
      # NOTE: regardless of frame parameter normal is in the base_link frame
      normal = self.validate_normalization(goal.normal)
    except RuntimeError as err:
      self._set_aborted(str(err))
      return
    # orient scoop so that the bottom points opposite to the normal
    orientation = math3d.quaternion_rotation_between(SCOOP_DOWNWARD, normal)
<<<<<<< HEAD
    start = goal.position
    if relative:
      start = FrameTransformer().transform_geometry(start,
        constants.FRAME_ID_BASE, constants.FRAME_ID_TOOL, rospy.Time.now())
      if start is None:
        self._set_aborted("Failed to perform necessary frame transforms for " \
                          "trajectory planning.")
        return
    max_distance = goal.distance + goal.overdrive
    displacement = math3d.scalar_multiply(max_distance, normal)
    end = math3d.add(start, displacement)
    # pose before end-effector is driven towards surface
    pose1 = PoseStamped(
      header=create_header(constants.FRAME_ID_BASE, rospy.Time.now()),
=======
    # pose before end-effector is driven towards surface
    intended_start_pose_stamped = PoseStamped(
      header=intended_start_position_stamped.header,
>>>>>>> e1a4a87f
      pose=Pose(
        position=intended_start_position_stamped.point,
        orientation=orientation
      )
    )
    max_distance = goal.distance + goal.overdrive
    displacement = math3d.scalar_multiply(max_distance, normal)
    # pose after end-effector has driven its maximum distance towards surface
    # if there is no surface, the end-effector will reach this pose
<<<<<<< HEAD
    pose2 = PoseStamped(
      header=create_header(constants.FRAME_ID_BASE, rospy.Time.now()),
=======
    intended_end_pose_stamped = PoseStamped(
      header=intended_start_position_stamped.header,
>>>>>>> e1a4a87f
      pose=Pose(
        position=math3d.add(
          intended_start_position_stamped.point, displacement),
        orientation=orientation
      )
    )
    # move to setup pose prior to surface approach
    try:
      self._arm.checkout_arm(self.name)
      plan1 = self.plan_end_effector_to_pose(intended_start_pose_stamped)
      comparison_transform = self.get_comparison_transform(
        intended_start_pose_stamped.header.frame_id)
      self._arm.execute_arm_trajectory(plan1,
        action_feedback_cb=self.publish_feedback_cb)
    except RuntimeError as err:
      self._arm.checkin_arm(self.name)
      self._set_aborted(str(err) + " - Setup trajectory failed",
        final_pose=self.get_end_effector_pose().pose,
        final_distance=0, final_force=0, final_torque=0)
      return
    else:
      self._arm.checkin_arm(self.name)
      if not self.verify_pose_reached(intended_start_pose_stamped,
                                       comparison_transform):
       self._set_aborted("Failed to reach setup pose.",
          final_pose=self.get_end_effector_pose().pose,
          final_distance=0, final_force=0, final_torque=0)
       return
    # local function to compute progress of the action during surface approach
    def compute_distance():
      pose = self.get_end_effector_pose().pose
      d = math3d.subtract(pose.position, intended_start_position_stamped.point)
      return math3d.norm(d)
    # setup F/T monitor and its callback
    monitor = FTSensorThresholdMonitor(force_threshold=goal.force_threshold,
                                       torque_threshold=goal.torque_threshold)
    def guarded_cb():
      self.publish_feedback_cb(
        compute_distance(), monitor.get_force(), monitor.get_torque())
      if monitor.threshold_breached():
        self._arm.stop_trajectory_silently()
    # move towards surface until F/T is breached or overdrive distance reached
    try:
      self._arm.checkout_arm(self.name)
      plan2 = self.plan_end_effector_to_pose(intended_end_pose_stamped)
      comparison_transform = self.get_comparison_transform(
        intended_start_pose_stamped.header.frame_id)
      self._arm.execute_arm_trajectory(plan2, action_feedback_cb=guarded_cb)
    except RuntimeError as err:
      self._arm.checkin_arm(self.name)
      self._set_aborted(str(err) + " - Surface approach trajectory failed",
        final_pose=self.get_end_effector_pose().pose,
        final_distance=compute_distance(),
        final_force=monitor.get_force(),
        final_torque=monitor.get_torque()
      )
    else:
      self._arm.checkin_arm(self.name)
      results = {
        'final_pose'     : self.get_end_effector_pose().pose,
        'final_distance' : compute_distance(),
        'final_force'    : monitor.get_force(),
        'final_torque'   : monitor.get_torque(),
      }
      if not monitor.threshold_breached() and \
          not self.verify_pose_reached(intended_end_pose_stamped,
                                       comparison_transform):
        # pose was not reached due to planning/monitor error
        self._set_aborted(NO_THRESHOLD_BREACH_MESSAGE, **results)
      elif not monitor.threshold_breached():
        self._set_succeeded("No surface was found", **results)
      else:
        msg = _format_guarded_move_success_message(self.name, monitor)
        surface_position = results['final_pose'].position
        msg += f". Surface found at ({surface_position.x:0.3f}, "
        msg +=                     f"{surface_position.y:0.3f}, "
        msg +=                     f"{surface_position.z:0.3f})"
        self._set_succeeded(msg, **results)


class ArmMoveJointServer(mixins.ModifyJointValuesMixin, ActionServerBase):

  name          = 'ArmMoveJoint'
  action_type   = owl_msgs.msg.ArmMoveJointAction
  goal_type     = owl_msgs.msg.ArmMoveJointGoal
  feedback_type = owl_msgs.msg.ArmMoveJointFeedback
  result_type   = owl_msgs.msg.ArmMoveJointResult

  def modify_joint_positions(self, goal):
    pos = self._arm_joints_monitor.get_joint_positions()
    if goal.joint < 0 or goal.joint >= len(pos):
      raise RuntimeError("Provided joint index is not within range")
    if goal.relative:
      pos[goal.joint] += goal.angle
    else:
      pos[goal.joint] = goal.angle
    return pos


class ArmMoveJointsServer(mixins.ModifyJointValuesMixin, ActionServerBase):

  name          = 'ArmMoveJoints'
  action_type   = owl_msgs.msg.ArmMoveJointsAction
  goal_type     = owl_msgs.msg.ArmMoveJointsGoal
  feedback_type = owl_msgs.msg.ArmMoveJointsFeedback
  result_type   = owl_msgs.msg.ArmMoveJointsResult

  def modify_joint_positions(self, goal):
    pos = self._arm_joints_monitor.get_joint_positions()
    if len(goal.angles) != len(pos):
      raise RuntimeError("Number of angle positions provided does not much " \
                         "the number of joints in the arm move group")
    for i in range(len(pos)):
      if goal.relative:
        pos[i] += goal.angles[i]
      else:
        pos[i] = goal.angles[i]
    return pos


# inherit from ArmMoveJoints since lots of code can be reused
class ArmMoveJointsGuardedServer(ArmMoveJointsServer):

  name          = 'ArmMoveJointsGuarded'
  action_type   = owl_msgs.msg.ArmMoveJointsGuardedAction
  goal_type     = owl_msgs.msg.ArmMoveJointsGuardedGoal
  feedback_type = owl_msgs.msg.ArmMoveJointsGuardedFeedback
  result_type   = owl_msgs.msg.ArmMoveJointsGuardedResult

  # redefine execute_action to enable FT monitor
  def execute_action(self, goal):
    monitor = FTSensorThresholdMonitor(force_threshold=goal.force_threshold,
                                       torque_threshold=goal.torque_threshold)
    def guarded_cb():
      self._publish_feedback(
        angles=self._arm_joints_monitor.get_joint_positions(),
        force=monitor.get_force(),
        torque=monitor.get_torque()
      )
      if monitor.threshold_breached():
        self._arm.stop_trajectory_silently()
    try:
      self._arm.checkout_arm(self.name)
      new_positions = self.modify_joint_positions(goal)
      plan = self._planner.plan_arm_to_joint_angles(new_positions)
      self._arm.execute_arm_trajectory(plan, action_feedback_cb=guarded_cb)
    except RuntimeError as err:
      self._arm.checkin_arm(self.name)
      self._set_aborted(str(err),
        final_angles=self._arm_joints_monitor.get_joint_positions(),
        final_force=monitor.get_force(),
        final_torque=monitor.get_torque())
    else:
      self._arm.checkin_arm(self.name)
      if not monitor.threshold_breached() \
          and not self.angles_reached(new_positions):
        # angles were not reached due to planning/monitor error
        self._set_aborted(
          NO_THRESHOLD_BREACH_MESSAGE,
          final_angles=self._arm_joints_monitor.get_joint_positions(),
          final_force=monitor.get_force(),
          final_torque=monitor.get_torque()
        )
        return
      self._set_succeeded(
        _format_guarded_move_success_message(self.name, monitor),
        final_angles=self._arm_joints_monitor.get_joint_positions(),
        final_force=monitor.get_force(),
        final_torque=monitor.get_torque()
      )


#############################
## NON-ARM RELATED ACTIONS
#############################

class LightSetIntensityServer(ActionServerBase):

  name          = 'LightSetIntensity'
  action_type   = owl_msgs.msg.LightSetIntensityAction
  goal_type     = owl_msgs.msg.LightSetIntensityGoal
  feedback_type = owl_msgs.msg.LightSetIntensityFeedback
  result_type   = owl_msgs.msg.LightSetIntensityResult

  def __init__(self):
    super(LightSetIntensityServer, self).__init__()
    # set up interface for changing mast light brightness
    self.light_pub = rospy.Publisher('/gazebo/global_shader_param',
                                     ShaderParamUpdate,
                                     queue_size=1)
    self.light_msg = ShaderParamUpdate()
    self.light_msg.shaderType = ShaderParamUpdate.SHADER_TYPE_FRAGMENT
    self._start_server()

  def execute_action(self, goal):
    intensity = goal.intensity
    name = goal.name.lower()
    # check intensity range
    if intensity < 0.0 or intensity > 1.0:
      self._set_aborted(f"Intensity = {intensity} is out of range.")
      return
    # check for correct names
    if name == 'left':
      self.light_msg.paramName = 'spotlightIntensityScale[0]'
    elif name == 'right':
      self.light_msg.paramName = 'spotlightIntensityScale[1]'
    else:
      self._set_aborted(f"\'{name}\' is not a light identifier.")
      return
    self.light_msg.paramValue = str(goal.intensity)
    self.light_pub.publish(self.light_msg)
    self._set_succeeded(f"{name} light intensity set successfully.")


class CameraCaptureServer(ActionServerBase):

  name          = 'CameraCapture'
  action_type   = owl_msgs.msg.CameraCaptureAction
  goal_type     = owl_msgs.msg.CameraCaptureGoal
  feedback_type = owl_msgs.msg.CameraCaptureFeedback
  result_type   = owl_msgs.msg.CameraCaptureResult

  def __init__(self):
    super(CameraCaptureServer, self).__init__()
    # set up interface for capturing a photograph with the camera
    self._pub_trigger = rospy.Publisher('/StereoCamera/left/image_trigger',
                                        Empty,
                                        queue_size=10)
    self._sub_point_cloud = rospy.Subscriber('/StereoCamera/points2',
                                             PointCloud2,
                                             self._handle_point_cloud)
    self.point_cloud_created = False
    self._start_server()

  def _handle_point_cloud(self, points):
    """
    :type points: sensor_msgs.msg.PointCloud2
    """
    # CameraCapture was successful if a point cloud is received. However, there
    # does not appear to be a way to associate this point cloud with the
    # original trigger message. A trigger could have been sent without using
    # the CameraCapture action client.
    self.point_cloud_created = True

  def execute_action(self, goal):
    self.point_cloud_created = False

    self._pub_trigger.publish()

    # await point cloud or action preempt
    FREQUENCY = 10 # Hz
    TIMEOUT = 5   # seconds
    rate = rospy.Rate(FREQUENCY)
    for i in range(0, int(TIMEOUT * FREQUENCY)):
      # TODO: investigate what preempt's function is here and in other actions
      if self._is_preempt_requested():
        self._set_preempted("Action was preempted")
        return
      if self.point_cloud_created:
        self._set_succeeded("Point cloud received")
        return
      rate.sleep()
    self._set_aborted("Timed out waiting for point cloud")


class CameraSetExposureServer(ActionServerBase):

  name          = 'CameraSetExposure'
  action_type   = owl_msgs.msg.CameraSetExposureAction
  goal_type     = owl_msgs.msg.CameraSetExposureGoal
  feedback_type = owl_msgs.msg.CameraSetExposureFeedback
  result_type   = owl_msgs.msg.CameraSetExposureResult

  def __init__(self):
    super(CameraSetExposureServer, self).__init__()
    # set up interface for setting camera exposure
    self._pub_exposure = rospy.Publisher('/gazebo/plugins/camera_sim/exposure',
                                         Float64,
                                         queue_size=10)
    self._start_server()

  def execute_action(self, goal):
    if goal.automatic:
      self._set_aborted(f'{self.name} action does not support autoexposure.')
      return

    # Set exposure if it is specified
    if goal.exposure > 0:
      self._pub_exposure.publish(goal.exposure)
      # There is no guarantee that exposure is set before the image is triggered
      # Pause to make it highly likely that exposure is received first.
      rospy.sleep(1)
      self._set_succeeded(f'Exposure set to {goal.exposure}')
    else:
      self._set_succeeded('Exposure not changed')


class DockIngestSampleServer(ActionServerBase):

  name          = 'DockIngestSample'
  action_type   = ow_lander.msg.DockIngestSampleAction
  goal_type     = ow_lander.msg.DockIngestSampleGoal
  feedback_type = ow_lander.msg.DockIngestSampleFeedback
  result_type   = ow_lander.msg.DockIngestSampleResult

  def __init__(self):
    super(DockIngestSampleServer, self).__init__()
    # subscribe to contact sensor to know when sample dock has sample
    TOPIC_SAMPLE_DOCK_CONTACTS = "/ow_regolith/contacts/sample_dock"
    self._contacts_sub = rospy.Subscriber(
      TOPIC_SAMPLE_DOCK_CONTACTS,
      Contacts,
      self._on_dock_contacts
    )
    self._dock_contacts = list()
    self._ingesting = False # true when action is active
    self._last_contact_time = 0.0 # seconds
    self._remove_lock = False # true when dock contacts are being processed
    self._start_server()

  def _on_dock_contacts(self, msg):
    self._dock_contacts = msg.link_names
    if self._ingesting:
      # remove contacts if ingestion is active
      self._remove_dock_contacts()
      self._update_last_contact_time()

  def _update_last_contact_time(self):
    self._last_contact_time = rospy.get_time()

  def _remove_dock_contacts(self):
    # a lock is used to avoid redundant service calls to remove the same links
    if self._remove_lock:
      return
    self._remove_lock = True
    # do nothing if there are no contacts to remove
    if not self._dock_contacts:
      return
    # call the remove service for all dock contacts
    REMOVE_REGOLITH_SERVICE = '/ow_regolith/remove_regolith'
    rospy.wait_for_service(REMOVE_REGOLITH_SERVICE)
    try:
      service = rospy.ServiceProxy(REMOVE_REGOLITH_SERVICE, RemoveRegolith)
      result = service(self._dock_contacts)
    except rospy.ServiceException as e:
      rospy.logwarn("Service call failed: %s" % e)
      self._remove_service_failed = True
      return
    # mark sample as ingested so long as one dock contact was removed
    if result.success:
      self._sample_was_ingested = True
    else:
      self._remove_service_failed = True
    self._remove_lock = False

  def execute_action(self, _goal):
    self._ingesting = True
    self._sample_was_ingested = False
    self._remove_service_failed = False
    # remove sample already contacting the dock
    self._remove_dock_contacts()
    # start the no-sample timeout
    self._update_last_contact_time()
    # loop until there has been no sample in the dock for at least 3 seconds
    NO_CONTACTS_TIMEOUT = 3.0 # seconds
    loop_rate = rospy.Rate(0.2)
    while rospy.get_time() - self._last_contact_time < NO_CONTACTS_TIMEOUT:
      loop_rate.sleep()
    # cease ingestion and wrap up action
    self._ingesting = False
    self._remove_lock = False
    if self._remove_service_failed:
      self._set_aborted("Regolith removal service failed",
        sample_ingested=self._sample_was_ingested)
    else:
      message = "Sample ingested" if self._sample_was_ingested else \
                "No sample was present in dock"
      self._set_succeeded(message, sample_ingested=self._sample_was_ingested)


class PanTiltMoveJointsServer(mixins.PanTiltMoveMixin, ActionServerBase):

  name          = 'PanTiltMoveJoints'
  action_type   = owl_msgs.msg.PanTiltMoveJointsAction
  goal_type     = owl_msgs.msg.PanTiltMoveJointsGoal
  feedback_type = owl_msgs.msg.PanTiltMoveJointsFeedback
  result_type   = owl_msgs.msg.PanTiltMoveJointsResult

  def publish_feedback_cb(self):
    self._publish_feedback(pan_position = self._pan_pos,
                           tilt_position = self._tilt_pos)

  def execute_action(self, goal):
    try:
      not_preempted = self.move_pan_and_tilt(goal.pan, goal.tilt)
    except RuntimeError as err:
      self._set_aborted(str(err),
        pan_position=self._pan_pos, tilt_position=self._tilt_pos)
    else:
      if not_preempted:
        self._set_succeeded("Reached commanded pan/tilt values",
          pan_position=self._pan_pos, tilt_position=self._tilt_pos)
      else:
        self._set_preempted("Action was preempted",
          pan_position=self._pan_pos, tilt_position=self._tilt_pos)


class PanServer(mixins.PanTiltMoveMixin, ActionServerBase):

  name          = 'Pan'
  action_type   = ow_lander.msg.PanAction
  goal_type     = ow_lander.msg.PanGoal
  feedback_type = ow_lander.msg.PanFeedback
  result_type   = ow_lander.msg.PanResult

  def publish_feedback_cb(self):
    self._publish_feedback(pan_position = self._pan_pos)

  def execute_action(self, goal):
    try:
      not_preempted = self.move_pan(goal.pan)
    except RuntimeError as err:
      self._set_aborted(str(err), pan_position=self._pan_pos)
    else:
      if not_preempted:
        self._set_succeeded("Reached commanded pan value",
                            pan_position=self._pan_pos)
      else:
        self._set_preempted("Action was preempted",
                            pan_position=self._pan_pos)

class TiltServer(mixins.PanTiltMoveMixin, ActionServerBase):

  name          = 'Tilt'
  action_type   = ow_lander.msg.TiltAction
  goal_type     = ow_lander.msg.TiltGoal
  feedback_type = ow_lander.msg.TiltFeedback
  result_type   = ow_lander.msg.TiltResult

  def publish_feedback_cb(self):
    self._publish_feedback(tilt_position = self._tilt_pos)

  def execute_action(self, goal):
    try:
      not_preempted = self.move_tilt(goal.tilt)
    except RuntimeError as err:
      self._set_aborted(str(err), tilt_position=self._tilt_pos)
    else:
      if not_preempted:
        self._set_succeeded("Reached commanded tilt value",
                            tilt_position=self._tilt_pos)
      else:
        self._set_preempted("Action was preempted",
                            tilt_position=self._tilt_pos)

class PanTiltMoveCartesianServer(mixins.PanTiltMoveMixin, ActionServerBase):

  name          = 'PanTiltMoveCartesian'
  action_type   = owl_msgs.msg.PanTiltMoveCartesianAction
  goal_type     = owl_msgs.msg.PanTiltMoveCartesianGoal
  feedback_type = owl_msgs.msg.PanTiltMoveCartesianFeedback
  result_type   = owl_msgs.msg.PanTiltMoveCartesianResult

  def execute_action(self, goal):
<<<<<<< HEAD
    cam_center = FrameTransformer().lookup_transform(constants.FRAME_ID_BASE,
                                                     'StereoCameraCenter_link',
                                                     rospy.Time.now())
    tilt_joint = FrameTransformer().lookup_transform(constants.FRAME_ID_BASE,
                                                     'l_ant_panel',
                                                     rospy.Time.now())
    lookat = goal.point if goal.frame == constants.FRAME_BASE \
              else FrameTransformer().transform_geometry(
                goal.point,
                constants.FRAME_ID_BASE,
                constants.FRAME_ID_MAP[goal.frame],
                rospy.Time.now()
              )
=======
    LOOKAT_FRAME = constants.FRAME_ID_BASE
    cam_center = FrameTransformer().lookup_transform(LOOKAT_FRAME,
                                                     'StereoCameraCenter_link')
    tilt_joint = FrameTransformer().lookup_transform(LOOKAT_FRAME,
                                                     'l_ant_panel')
    try:
      frame_id = mixins.FrameMixin.get_frame_id_from_index(goal.frame)
    except RuntimeError as err:
      self._set_aborted(str(err))
      return
    lookat = goal.point
    if frame_id != LOOKAT_FRAME:
      lookat = FrameTransformer().transform_present(
        goal.point, LOOKAT_FRAME, frame_id)
>>>>>>> e1a4a87f
    if cam_center is None or tilt_joint is None or lookat is None:
      self._set_aborted("Failed to perform necessary transforms to compute "
                        "appropriate pan and tilt values.")
      return

    # The following computations make the approximation that the camera center
    # link lies directly above the tilt axis when tilt = 0. The error caused by
    # this assumption is small enough to be ignored.

    # compute the vector from the tilt joint to the lookat position
    tilt_to_lookat = math3d.subtract(lookat, tilt_joint.transform.translation)
    # pan is the +Z Euler angle of tilt_to_lookat
    # pi/2 must be added because pan's zero position faces in the -y direction
    pan_raw = math.atan2(tilt_to_lookat.y, tilt_to_lookat.x) + (math.pi / 2)
    pan = normalize_radians(pan_raw)
    # compute length of the lever arm between tilt joint and camera center
    l = math3d.norm(math3d.subtract(cam_center.transform.translation,
                                    tilt_joint.transform.translation))
    # Imagine the cameras are already pointed at the lookat position and that a
    # vector extends out from their midpoint to the lookat position. If we
    # approximate the angle between that vector and the camera lever arm to be
    # pi/2 then the vector, tilt_to_lookat, and the camera lever arm form a
    # right triangle. Therefore, the angle between tilt_to_lookat and the camera
    # lever arm can be approximated from only their lengths.
    a = math.acos(l / math3d.norm(tilt_to_lookat))
    # compute the angle between tilt_to_lookat and the X-Y plane
    b = math.atan2(tilt_to_lookat.z,
                   math.sqrt(tilt_to_lookat.x**2 + tilt_to_lookat.y**2))
    # The sum of a and b gives the angle between the desired camera lever arm
    # vector and the x-y plane.
    # Antenna tilt is measured from the +z axis, so a pi/2 is subtracted.
    # Finally, tilt rotates in reverse of the unit circle, so we multiply the
    # the result by -1.
    tilt_raw = -(a + b - (math.pi / 2))
    tilt = normalize_radians(tilt_raw)
    try:
      not_preempted = self.move_pan_and_tilt(pan, tilt)
    except RuntimeError as err:
      self._set_aborted(str(err))
    else:
      if not_preempted:
        self._set_succeeded("Reached commanded pan/tilt values")
      else:
        self._set_preempted("Action was preempted")<|MERGE_RESOLUTION|>--- conflicted
+++ resolved
@@ -21,7 +21,7 @@
 from ow_lander import math3d
 from ow_lander import constants
 from ow_lander.server import ActionServerBase
-from ow_lander.common import create_header, normalize_radians
+from ow_lander.common import normalize_radians
 from ow_lander.ground_detector import GroundDetector, FTSensorThresholdMonitor
 from ow_lander.frame_transformer import FrameTransformer
 
@@ -175,21 +175,11 @@
     super().__init__('l_scoop_tip', *args, **kwargs)
 
   def plan_trajectory(self, goal):
-<<<<<<< HEAD
-    # TODO check if base_link is ever different from world
-    PLANNING_FRAME = 'world'
-    frame_id, _relative = self.interpret_frame_goal(goal)
-    if frame_id is None:
-      raise RuntimeError(f"Unrecognized frame {goal.frame}")
-    # NOTE: the dig_circular method computes trajectory in the world frame
-    point = FrameTransformer().transform_geometry(
-      goal.point, PLANNING_FRAME, frame_id, rospy.Time.now())
-=======
-    intended_dig_point = self.get_intended_position(goal.frame, goal.relative,
-                                                    goal.point)
+    intended_dig_point = self.get_intended_position(
+      goal.frame, goal.relative, goal.point)
     PLANNING_FRAME = 'base_link'
-    point = FrameTransformer().transform(intended_dig_point, PLANNING_FRAME)
->>>>>>> e1a4a87f
+    point = FrameTransformer().transform(
+      intended_dig_point, PLANNING_FRAME, rospy.Time.now())
     if point is None:
       raise RuntimeError("Failed to transform dig point from " \
                          f"{goal.frame_id} to the {PLANNING_FRAME} frame")
@@ -209,21 +199,11 @@
     super().__init__('l_scoop_tip', *args, **kwargs)
 
   def plan_trajectory(self, goal):
-<<<<<<< HEAD
-    # TODO check if base_link is ever different from world
-    PLANNING_FRAME = 'world'
-    frame_id, _relative = self.interpret_frame_goal(goal)
-    if frame_id is None:
-      raise RuntimeError(f"Unrecognized frame {goal.frame}")
-    # NOTE: the dig_linear method computes trajectory in the world frame
-    point = FrameTransformer().transform_geometry(
-      goal.point, PLANNING_FRAME, frame_id, rospy.Time.now())
-=======
-    intended_dig_point = self.get_intended_position(goal.frame, goal.relative,
-                                                    goal.point)
+    intended_dig_point = self.get_intended_position(
+      goal.frame, goal.relative, goal.point)
     PLANNING_FRAME = 'base_link'
-    point = FrameTransformer().transform(intended_dig_point, PLANNING_FRAME)
->>>>>>> e1a4a87f
+    point = FrameTransformer().transform(
+      intended_dig_point, PLANNING_FRAME, rospy.Time.now())
     if point is None:
       raise RuntimeError("Failed to transform dig point from " \
                          f"{goal.frame_id} to the {PLANNING_FRAME} frame")
@@ -243,18 +223,11 @@
     super().__init__('l_scoop_tip', *args, **kwargs)
 
   def plan_trajectory(self, goal):
-    intended_dig_point = self.get_intended_position(goal.frame, goal.relative,
-                                                    goal.point)
+    intended_discard_point = self.get_intended_position(
+      goal.frame, goal.relative, goal.point)
     PLANNING_FRAME = 'base_link'
-<<<<<<< HEAD
-    frame_id, _relative = self.interpret_frame_goal(goal)
-    if frame_id is None:
-      raise RuntimeError(f"Unrecognized frame {goal.frame}")
-    point = FrameTransformer().transform_geometry(
-      goal.point, PLANNING_FRAME, frame_id, rospy.Time.now())
-=======
-    point = FrameTransformer().transform(intended_dig_point, PLANNING_FRAME)
->>>>>>> e1a4a87f
+    point = FrameTransformer().transform(
+      intended_discard_point, PLANNING_FRAME, rospy.Time.now())
     if point is None:
       raise RuntimeError("Failed to transform dig point from " \
                          f"{goal.frame_id} to the {PLANNING_FRAME} frame")
@@ -295,24 +268,11 @@
     except RuntimeError as err:
       self._set_aborted(str(err))
       return
-<<<<<<< HEAD
-    pose = PoseStamped(
-      header=create_header(frame_id, rospy.Time.now()),
-      pose=Pose(position, orientation)
-    )
-    try:
-      self._arm.checkout_arm(self.name)
-      plan = self._planner.plan_arm_to_pose(pose, self.END_EFFECTOR)
-      # save current tool transform before executing movement
-      old_tool_transform = self.get_current_tool_transform() if relative \
-                           else None
-=======
     try:
       self._arm.checkout_arm(self.name)
       plan = self.plan_end_effector_to_pose(intended_pose_stamped)
       comparison_transform = self.get_comparison_transform(
         intended_pose_stamped.header.frame_id)
->>>>>>> e1a4a87f
       self._arm.execute_arm_trajectory(plan,
         action_feedback_cb=self.publish_feedback_cb)
     except RuntimeError as err:
@@ -349,13 +309,6 @@
     except RuntimeError as err:
       self._set_aborted(str(err))
       return
-<<<<<<< HEAD
-    pose = PoseStamped(
-      header=create_header(frame_id, rospy.Time.now()),
-      pose=Pose(position, orientation)
-    )
-=======
->>>>>>> e1a4a87f
     # monitor F/T sensor and define a callback to check its status
     monitor = FTSensorThresholdMonitor(force_threshold=goal.force_threshold,
                                        torque_threshold=goal.torque_threshold)
@@ -370,16 +323,9 @@
     # perform action
     try:
       self._arm.checkout_arm(self.name)
-<<<<<<< HEAD
-      plan = self._planner.plan_arm_to_pose(pose, self.END_EFFECTOR)
-      # save current tool transform before executing movement
-      old_tool_transform = self.get_current_tool_transform() if relative \
-                           else None
-=======
       plan = self.plan_end_effector_to_pose(intended_pose_stamped)
       comparison_transform = self.get_comparison_transform(
         intended_pose_stamped.header.frame_id)
->>>>>>> e1a4a87f
       self._arm.execute_arm_trajectory(plan, action_feedback_cb=guarded_cb)
     except RuntimeError as err:
       self._arm.checkin_arm(self.name)
@@ -440,26 +386,9 @@
       return
     # orient scoop so that the bottom points opposite to the normal
     orientation = math3d.quaternion_rotation_between(SCOOP_DOWNWARD, normal)
-<<<<<<< HEAD
-    start = goal.position
-    if relative:
-      start = FrameTransformer().transform_geometry(start,
-        constants.FRAME_ID_BASE, constants.FRAME_ID_TOOL, rospy.Time.now())
-      if start is None:
-        self._set_aborted("Failed to perform necessary frame transforms for " \
-                          "trajectory planning.")
-        return
-    max_distance = goal.distance + goal.overdrive
-    displacement = math3d.scalar_multiply(max_distance, normal)
-    end = math3d.add(start, displacement)
-    # pose before end-effector is driven towards surface
-    pose1 = PoseStamped(
-      header=create_header(constants.FRAME_ID_BASE, rospy.Time.now()),
-=======
     # pose before end-effector is driven towards surface
     intended_start_pose_stamped = PoseStamped(
       header=intended_start_position_stamped.header,
->>>>>>> e1a4a87f
       pose=Pose(
         position=intended_start_position_stamped.point,
         orientation=orientation
@@ -469,13 +398,8 @@
     displacement = math3d.scalar_multiply(max_distance, normal)
     # pose after end-effector has driven its maximum distance towards surface
     # if there is no surface, the end-effector will reach this pose
-<<<<<<< HEAD
-    pose2 = PoseStamped(
-      header=create_header(constants.FRAME_ID_BASE, rospy.Time.now()),
-=======
     intended_end_pose_stamped = PoseStamped(
       header=intended_start_position_stamped.header,
->>>>>>> e1a4a87f
       pose=Pose(
         position=math3d.add(
           intended_start_position_stamped.point, displacement),
@@ -940,26 +864,11 @@
   result_type   = owl_msgs.msg.PanTiltMoveCartesianResult
 
   def execute_action(self, goal):
-<<<<<<< HEAD
-    cam_center = FrameTransformer().lookup_transform(constants.FRAME_ID_BASE,
-                                                     'StereoCameraCenter_link',
-                                                     rospy.Time.now())
-    tilt_joint = FrameTransformer().lookup_transform(constants.FRAME_ID_BASE,
-                                                     'l_ant_panel',
-                                                     rospy.Time.now())
-    lookat = goal.point if goal.frame == constants.FRAME_BASE \
-              else FrameTransformer().transform_geometry(
-                goal.point,
-                constants.FRAME_ID_BASE,
-                constants.FRAME_ID_MAP[goal.frame],
-                rospy.Time.now()
-              )
-=======
     LOOKAT_FRAME = constants.FRAME_ID_BASE
-    cam_center = FrameTransformer().lookup_transform(LOOKAT_FRAME,
-                                                     'StereoCameraCenter_link')
-    tilt_joint = FrameTransformer().lookup_transform(LOOKAT_FRAME,
-                                                     'l_ant_panel')
+    cam_center = FrameTransformer().lookup_transform(
+      LOOKAT_FRAME, 'StereoCameraCenter_link', rospy.Time.now())
+    tilt_joint = FrameTransformer().lookup_transform(
+      LOOKAT_FRAME, 'l_ant_panel', rospy.Time.now())
     try:
       frame_id = mixins.FrameMixin.get_frame_id_from_index(goal.frame)
     except RuntimeError as err:
@@ -967,9 +876,8 @@
       return
     lookat = goal.point
     if frame_id != LOOKAT_FRAME:
-      lookat = FrameTransformer().transform_present(
-        goal.point, LOOKAT_FRAME, frame_id)
->>>>>>> e1a4a87f
+      lookat = FrameTransformer().transform_geometry(
+        goal.point, LOOKAT_FRAME, frame_id, rospy.Time.now())
     if cam_center is None or tilt_joint is None or lookat is None:
       self._set_aborted("Failed to perform necessary transforms to compute "
                         "appropriate pan and tilt values.")
