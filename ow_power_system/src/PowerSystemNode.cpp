--- conflicted
+++ resolved
@@ -544,7 +544,6 @@
 }
 
 void PowerSystemNode::GetPowerStats(double &time, double &power, double &volts, double &temp)
-<<<<<<< HEAD
 {
   time = m_current_timestamp;
   power = m_wattage_estimate;
@@ -560,11 +559,4 @@
 double PowerSystemNode::GetAvgMechanicalPower()
 {
   return m_mechanical_power_avg;
-=======
-{
-  time = m_current_timestamp;
-  power = m_wattage_estimate;
-  volts = m_voltage_estimate;
-  temp = m_temperature_estimate;
->>>>>>> 9e0f2667
 }