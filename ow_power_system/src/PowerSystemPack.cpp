// The Notices and Disclaimers for Ocean Worlds Autonomy Testbed for Exploration
// Research and Simulation can be found in README.md in the root directory of
// this repository.

// See PowerSystemPack.h for a summary of the purpose of this file.

#include <ctime>
#include <fstream>
#include <iomanip>
#include <sstream>
#include <numeric>
#include <math.h>
#include <algorithm>
#include <ros/package.h>
#include <std_msgs/Float64.h>
#include <std_msgs/Int16.h>
#include <ow_lander/lander_joints.h>

#include "PowerSystemPack.h"
#include "PredictionHandler.h"

using namespace PCOE;

const auto START_TIME       = MessageClock::now();

/*
 * The primary function with the loop that controls each cycle.
 * Initializes everything, then starts looping.
 */
void PowerSystemPack::InitAndRun()
{
  // Read system.cfg for various parameters.
  auto system_config_path = ros::package::getPath("ow_power_system")
    + "/config/system.cfg";
  auto system_config = ConfigMap(system_config_path);

  // Set up the moving average vector.
  m_power_values.resize(m_moving_average_window);
  std::fill(m_power_values.begin(), m_power_values.end(), 0.0);

  // DEBUG CUSTOMIZATION
  // See explanation of m_print_debug in the header file for why this
  // comparison is needed for what is essentially a bool.
  m_print_debug = (system_config.getString("print_debug") == "true");

  if (m_print_debug)
  {
    m_timestamp_print_debug = (system_config.getString("timestamp_print_debug") == "true");
    m_inputs_print_debug = (system_config.getString("inputs_print_debug") == "true");
    m_outputs_print_debug = (system_config.getString("outputs_print_debug") == "true");
    m_topics_print_debug = (system_config.getString("topics_print_debug") == "true");
  }
  // If print_debug was false, then all flags remain false as initialized.

  m_max_horizon_secs = system_config.getInt32("max_horizon");
  m_num_samples = system_config.getInt32("num_samples");
  m_profile_increment = system_config.getInt32("profile_increment");
  m_initial_power = system_config.getDouble("initial_power");
  m_initial_voltage = system_config.getDouble("initial_voltage");
  m_initial_temperature = system_config.getDouble("initial_temperature");
  m_initial_soc = system_config.getDouble("initial_soc");

  if (!initNodes())
  {
    ROS_ERROR_STREAM("Power system pack failed to initialize nodes");
    return;
  }

  if (!initTopics())
  {
    ROS_ERROR_STREAM("Power system pack failed to initialize topics");
    return;
  }

  // Initialize EoD_events and previous_times.
  for (int i = 0; i < NUM_NODES; i++)
  {
    m_nodes[i].previous_time = 0;
    m_EoD_events[i].remaining_useful_life = m_max_horizon_secs;
    m_EoD_events[i].state_of_charge = m_initial_soc;
    m_EoD_events[i].battery_temperature = m_initial_temperature;
    m_waiting_buses[i] = true;
  }

  // Construct the prediction handlers.
  auto handlers = std::array<std::unique_ptr<PredictionHandler>, NUM_NODES>();
  for (int i = 0; i < NUM_NODES; i++)
  {
    handlers[i] = std::make_unique<PredictionHandler>(
                    m_EoD_events[i].remaining_useful_life,
                    m_EoD_events[i].state_of_charge,
                    m_EoD_events[i].battery_temperature,
                    m_nodes[i].bus, m_nodes[i].name, i, m_waiting_buses[i]
    );
  }

  // Get the asynchronous prognoser configuration and create a builder with it.
  auto config_path = ros::package::getPath("ow_power_system") + "/config/async_prognoser.cfg";
  ConfigMap config(config_path);

  ModelBasedAsyncPrognoserBuilder builder(std::move(config));
  builder.setModelName("Battery");
  builder.setObserverName("UKF");
  builder.setPredictorName("MC");
  // There is a value in async_prognoser.cfg: "LoadEstimator.Window", which sets
  // the number of values looked back on for the moving average. It is 1 by default
  // (so the most recent prediction value is used for the estimation step), but
  // may benefit from being increased in the future.
  builder.setLoadEstimatorName("MovingAverage");
  // To modify the number of samples & horizon (and thus change performance), see the
  // constant declared in PowerSystemPack.h.
  builder.setConfigParam("Predictor.SampleCount", std::to_string(m_num_samples));
  builder.setConfigParam("Predictor.Horizon", std::to_string(m_max_horizon_secs));

  // Create the prognosers using the builder that will send predictions using
  // their corresponding message bus.
  std::vector<PCOE::AsyncPrognoser> prognosers;
  for (int i = 0; i < NUM_NODES; i++)
  {
    prognosers.push_back(builder.build(m_nodes[i].bus, m_nodes[i].name, "trajectory"));
  }

  ROS_INFO_STREAM("Power system pack running.");

  // This rate object is used to sync the cycles up to the provided Hz.
  // NOTE: If the cycle takes longer than the provided Hz, nothing bad will
  //       necessarily occur, but the simulation will be out of sync with real
  //       time. Ideally, values like num_samples and max_horizon_secs should be set
  //       such that the cycle time is under the provided rate (currently 0.5Hz).
  ros::Rate rate(m_gsap_rate_hz);

  bool firstLoop[NUM_NODES];
  for (int i = 0; i < NUM_NODES; i++)
  {
    firstLoop[i] = true;
  }

  // For debug prints.
  int saved_timestamp = -1;

  // Loop through the PowerSystemNodes to update their values and send them to
  // the bus each loop to trigger predictions.
  // This loop should run at 0.5Hz, publishing predictions every 2 seconds via rostopics.
  int startLoops = 2 * NUM_NODES;
  while(ros::ok())
  {
    ros::spinOnce();

    // Set up value modifiers in each node for injection later.
    injectFaults();

    // /* DEBUG PRINT
    saved_timestamp = m_nodes[0].model.timestamp;
    if (m_timestamp_print_debug)
    {
      ROS_INFO_STREAM("Timestamp " << saved_timestamp << " INPUTS TO GSAP:");
    }
    // */

    // Cycle the power stats in the nodes.
    for (int i = 0; i < NUM_NODES; i++)
    {
      m_nodes[i].node.RunOnce();
      m_nodes[i].node.GetPowerStats(m_nodes[i].model.timestamp, m_nodes[i].model.wattage,
                                    m_nodes[i].model.voltage, m_nodes[i].model.temperature);
      
      // If the timestamp is the same as the previous one (happens during startup),
      // do not publish the data to prevent crashes.
      // Otherwise, do not send new data to the prognoser if its prediction is
      // complete. Wait for other prognosers to finish.
      if (m_nodes[i].previous_time != m_nodes[i].model.timestamp)
      {
        auto timestamp = START_TIME + std::chrono::milliseconds(
          static_cast<unsigned>(m_nodes[i].model.timestamp * 1000)
        );
        
        // Compile a vector<shared_ptr<DoubleMessage>> and then individually
        // publish each component.
        std::vector<std::shared_ptr<DoubleMessage>> data_to_publish;
        double input_power, input_tmp, input_voltage;

        // HACK ALERT (May 2023):
        // The first batch of data (sent in during startup) seems to be lost to 
        // the void. This is a bandaid fix to send the initial data in twice
        // for each node on the next loop.
        if (startLoops > 0)
        {
          // The very first values sent in should be the init values.
          input_power = m_initial_power;
          input_voltage = m_initial_voltage;
          input_tmp = m_initial_temperature;
          startLoops--;
        }
        else
        {
          input_power = m_nodes[i].model.wattage;
          input_voltage = m_nodes[i].model.voltage;
          input_tmp = m_nodes[i].model.temperature;
        }

        // /* DEBUG PRINT
        if (m_inputs_print_debug && !(m_nodes[i].model.timestamp <= 0))
        {
          std::string s;
          if (i < 10)
          {
            s = "N0";
          }
          else
          {
            s = "N";
          }
          ROS_INFO_STREAM(s << i << " power: " << input_power 
                          << ".  volts: " << input_voltage
                          << ".  tmp: " << input_tmp);
        }
        // */

        // Set up the input data that will be passed through the message bus
        // to GSAP's asynchronous prognosers.
        data_to_publish.push_back(std::make_shared<DoubleMessage>(
          MessageId::Watts, m_nodes[i].name, timestamp, input_power));
        data_to_publish.push_back(std::make_shared<DoubleMessage>(
          MessageId::Centigrade, m_nodes[i].name, timestamp, input_tmp));
        data_to_publish.push_back(std::make_shared<DoubleMessage>(
          MessageId::Volts, m_nodes[i].name, timestamp, input_voltage));

        m_nodes[i].previous_time = m_nodes[i].model.timestamp;

        // Publish the data to GSAP's async prognosers, triggering or
        // contributing to a prediction.
        for (const auto& info : data_to_publish)
        {
          m_nodes[i].bus.publish(info);
        }
      }
    }

    // Publish the predictions in EoD_events.
    publishPredictions();

    // DEBUG PRINT
    if (m_outputs_print_debug)
    {
      ROS_INFO_STREAM("CURRENT NODE DATA:");
      for (int i = 0; i < NUM_NODES; i++)
      {
        std::string s;
        if (i < 10)
        {
          s = "N0";
        }
        else
        {
          s = "N";
        }
        if (m_waiting_buses[i])
        {
          ROS_INFO_STREAM(s << i << " RUL: " << m_EoD_events[i].remaining_useful_life
                        << ", SOC: " << m_EoD_events[i].state_of_charge << ", TMP: "
                        << m_EoD_events[i].battery_temperature << ". COMPLETE");
          m_waiting_buses[i] = false;
        }
        else
        {
          ROS_INFO_STREAM(s << i << " RUL: " << m_EoD_events[i].remaining_useful_life
                        << ", SOC: " << m_EoD_events[i].state_of_charge << ", TMP: "
                        << m_EoD_events[i].battery_temperature
                        << ". PREDICTING");          
        }
        
      }
      if (!(m_nodes[0].model.timestamp <= 0))
      {
        std::cout << std::endl;
      }
    }

    // Sleep for any remaining time in the loop that would cause it to
    // complete before the set rate of GSAP.
    // NOTE: Currently there is no catch for if the loop takes longer than the
    // specified ROS rate. If this occurs, the simulation will lag behind real
    // time.
    rate.sleep();
  }
}

/* 
 * Initializes every PowerSystemNode by calling their respective Initialize()
 * functions.
 */
bool PowerSystemPack::initNodes()
{
  // Initialize the nodes.
  for (int i = 0; i < NUM_NODES; i++)
  {
    m_nodes[i].name = setNodeName(i);
    if (!m_nodes[i].node.Initialize(NUM_NODES))
    {
        return false;
    }
  }
  return true;
}

/*
 * Initializes all publishers for other components in OceanWATERS to get battery
 * outputs from.
 */
bool PowerSystemPack::initTopics()
{
  // Construct the PowerSystemNode publishers
  m_mechanical_power_raw_pub = m_nh.advertise<std_msgs::Float64>("mechanical_power/raw", 1);
  m_mechanical_power_avg_pub = m_nh.advertise<std_msgs::Float64>("mechanical_power/average", 1);
  m_state_of_charge_pub = m_nh.advertise<owl_msgs::BatteryStateOfCharge>("/battery_state_of_charge", 1);
  m_remaining_useful_life_pub = m_nh.advertise<owl_msgs::BatteryRemainingUsefulLife>("/battery_remaining_useful_life", 1);
  m_battery_temperature_pub = m_nh.advertise<owl_msgs::BatteryTemperature>("/battery_temperature", 1);
  // Finally subscribe to the joint_states to estimate the mechanical power
  m_joint_states_sub = m_nh.subscribe("/joint_states", 1, &PowerSystemPack::jointStatesCb, this);
  return true;
}

/*
 * If a custom fault profile has been designated within the RQT window, this
 * function handles getting the relevant information from the file and activating
 * the fault. Also handles deactivation and any errors that might arise.
 */
void PowerSystemPack::injectCustomFault(bool& fault_activated,
                                        const PrognoserVector& sequence,
                                        size_t& index)
{
  static std::string saved_fault_path = "N/A";
  std::string current_fault_path;
  std::string designated_file;
  static std::string saved_file;
  static bool custom_fault_ready = false;
  static bool custom_warning_displayed = false;
  static bool end_fault_warning_displayed = false;
  bool fault_enabled = false;

  // Get the value of fault_enabled.
  ros::param::getCached("/faults/activate_custom_fault", fault_enabled);

  if (!fault_activated && fault_enabled)
  {
    // Multiple potential points of failure, so alert user the process has started.
    ROS_INFO_STREAM("Attempting custom fault activation...");

    // Get user-entered file directory.
    ros::param::getCached("/faults/custom_fault_profile", designated_file);

    // Append the current fault directory to the stored file path.
    current_fault_path = ros::package::getPath("ow_power_system") + "/profiles/" + designated_file;
    
    // Attempt to load/reload the designated file.
    if (designated_file == saved_file)
    {
      ROS_INFO_STREAM("Reloading " << designated_file << "...");
    }
    else if (saved_fault_path != "N/A")
    {
      ROS_INFO_STREAM("Loading " << designated_file << " and unloading " << saved_file << "...");
    }
    else
    {
      ROS_INFO_STREAM("Loading " << designated_file << "...");
    }
    if (loadCustomFaultPowerProfile(current_fault_path, designated_file))
    {
      ROS_WARN_STREAM_ONCE("Custom power faults may exhibit unexpected results. Caution is advised.");
      if (designated_file == saved_file)
      {
        ROS_INFO_STREAM(designated_file << " reactivated!");
      }
      else
      {
        ROS_INFO_STREAM(designated_file << " activated!");
      }
      custom_fault_ready = true;
      end_fault_warning_displayed = false;
      saved_fault_path = current_fault_path;
      saved_file = designated_file;
      index = 0;
    }
    else
    {
      // Custom fault failed to load correctly.
      custom_fault_ready = false;
    }        
    fault_activated = true;
  }
  else if (fault_activated && !fault_enabled)
  {
    if (custom_fault_ready)
    {
      ROS_INFO_STREAM(saved_file << " deactivated!");
    }
    else
    {
      ROS_INFO_STREAM("Custom fault deactivated!");
    }
    fault_activated = false;
    custom_fault_ready = false;
    custom_warning_displayed = false;
  }

  if (fault_activated && fault_enabled && custom_fault_ready)
  {
    // TODO: There's no specification on how to handle reaching the end
    // of a custom fault profile. For now, simply disable
    // the fault.
    if (index >= sequence.size())
    {
      if (!end_fault_warning_displayed)
      {
        ROS_WARN_STREAM
          (saved_file << ": reached end of fault profile. "
           << "Fault disabled, but will restart if re-enabled.");
        end_fault_warning_displayed = true;
      }
    }
    else
    {
      auto data = sequence[index];

      // Evenly distribute the power draw, voltage, and temperature values from
      // the custom fault profile across each node.
      // Note this behavior may need to be updated
      // in the future (e.g. unsure exactly how voltage and temperature
      // affect predictions, as they do not directly add to the values
      // like power does).
      double wattage = data[MessageId::Watts] / NUM_NODES;
      double voltage = data[MessageId::Volts] / NUM_NODES;
      double temperature = data[MessageId::Centigrade] / NUM_NODES;

      for (int i = 0; i < NUM_NODES; i++)
      {
        m_nodes[i].node.SetCustomPowerDraw(wattage);
        m_nodes[i].node.SetCustomVoltageFault(voltage);
        m_nodes[i].node.SetCustomTemperatureFault(temperature);
      }
      
      index += m_profile_increment;
    }
  }
}

/*
 * Handles defined faults within the RQT window (currently only high power draw).
 */
void PowerSystemPack::injectFault (const std::string& fault_name,
                                   bool& fault_activated)
{
  static bool warning_displayed = false;
  bool fault_enabled = false;
  double hpd_wattage = 0.0;

  // Get the value of fault_enabled.
  ros::param::getCached("/faults/" + fault_name, fault_enabled);

  if (!fault_activated && fault_enabled)
  {
    ROS_INFO_STREAM(fault_name << " activated!");
    fault_activated = true;
  }
  else if (fault_activated && !fault_enabled)
  {
    ROS_INFO_STREAM(fault_name << " deactivated!");
    fault_activated = false;
    warning_displayed = false;
  }

  if (fault_activated && fault_enabled)
  {
    // If the current fault being utilized is high_power_draw,
    // simply update wattage based on the current value of the HPD slider.
    if (fault_name == FAULT_NAME_HPD_ACTIVATE)
    {
      ros::param::getCached("/faults/" + FAULT_NAME_HPD, hpd_wattage);
      double split_wattage = hpd_wattage / NUM_NODES;

      for (int i = 0; i < NUM_NODES; i++)
      {
        m_nodes[i].node.SetHighPowerDraw(split_wattage);
      }
    }

    // NOTE: If other faults are added to the RQT window in the future,
    // this is where their related flags/logic would be checked/used
    // in a similar manner to the above code block with high power draw.
  }
}

/*
 * Basic function that calls the other fault-handling functions.
 */
void PowerSystemPack::injectFaults()
{
  injectFault(FAULT_NAME_HPD_ACTIVATE,
              m_high_power_draw_activated);
  injectCustomFault(m_custom_power_fault_activated,
                    m_custom_power_fault_sequence,
                    m_custom_power_fault_sequence_index);
}

/*
 * Callback function that publishes mechanical power values and sends
 * mechanical power, which is converted into power draw, to each node in the
 * pack. The mechanical power is distributed evenly amongst all nodes.
 */
void PowerSystemPack::jointStatesCb(const sensor_msgs::JointStateConstPtr& msg)
{
  double power_watts = 0.0;  // This includes the arm + antenna
  for (int i = 0; i < ow_lander::NUM_JOINTS; ++i)
    power_watts += fabs(msg->velocity[i] * msg->effort[i]);

  m_power_values[++m_power_values_index % m_power_values.size()] = power_watts;   // [W]
  double mean_mechanical_power =
      accumulate(begin(m_power_values), end(m_power_values), 0.0) / m_power_values.size();

  // Publish the total raw & average mechanical power.
  std_msgs::Float64 mechanical_power_raw_msg, mechanical_power_avg_msg;
  mechanical_power_raw_msg.data = power_watts;
  mechanical_power_avg_msg.data = mean_mechanical_power;
  m_mechanical_power_raw_pub.publish(mechanical_power_raw_msg);
  m_mechanical_power_avg_pub.publish(mechanical_power_avg_msg);

  // Send in mechanical power to each node, distributed evenly, to be converted
  // into power draw.
  for (int i = 0; i < NUM_NODES; i++)
  {
    m_nodes[i].node.applyMechanicalPower(mean_mechanical_power / NUM_NODES);
  }
}

/*
 * Function called during custom fault injection that attempts to
 * load the specified file and its data.
 */
PrognoserVector PowerSystemPack::loadPowerProfile(const std::string& filename, std::string custom_file)
{
  std::ifstream file(filename);

  if (file.fail())
  {
    ROS_WARN_STREAM("Could not find a custom file in the 'profiles' directory with name '"
                          << custom_file << "'. Deactivate fault and try again.");
    return PrognoserVector();
  }

  // Skip header line.
  file.ignore(std::numeric_limits<std::streamsize>::max(), '\n');

  auto now = std::chrono::system_clock::now();

  PrognoserVector result;

  // Line number starts at 2 instead of 1 since the first line is the header.
  int line_number = 2;

  try
  {
    while (file.good())
    {
      PrognoserMap data;
      std::string line;
      getline(file, line);
      if (line.empty())
      {
        continue;
      }

      std::stringstream line_stream(line);
      std::string cell;

      // Confirm the line contains the expected number of columns.
      auto cols = std::count(line.begin(), line.end(), ',') + 1;

      if (cols != CUSTOM_FILE_EXPECTED_COLS)
      {
        throw ERR_CUSTOM_FILE_FORMAT;
      }

      // Get the time index and power values.

      // NOTE: The voltage and temperature values of a PrognoserVector have much
      //       different functions as GSAP inputs than power does. It's not fully
      //       understood what exactly they do yet, but they seem to affect the
      //       estimation step rather than the prediction step.
      getline(line_stream, cell, ',');
      double file_time = std::stod(cell);
      auto timestamp = now + std::chrono::milliseconds(static_cast<unsigned>(file_time * 1000));

      getline(line_stream, cell, ',');
      Datum<double> power(std::stod(cell));
      power.setTime(timestamp);

      getline(line_stream, cell, ',');
      Datum<double> temperature(std::stod(cell));
      temperature.setTime(timestamp);

      getline(line_stream, cell, ',');
      Datum<double> voltage(std::stod(cell));
      voltage.setTime(timestamp);

      data.insert({ MessageId::Watts, power });
      data.insert({ MessageId::Centigrade, temperature});
      data.insert({ MessageId::Volts, voltage });

      result.push_back(data);

      line_number++;
    }
  }
  catch(...) // Many possible different errors could result from reading an improperly formatted file.
  {
    ROS_ERROR_STREAM("Failed to read " << custom_file << ":" << std::endl <<
                     "Improper formatting detected on line " << line_number << "." << std::endl << 
                     "Confirm " << custom_file << " follows the exact format of example_fault.csv before retrying.");
    return PrognoserVector();
  }
  return result;
}

/*
 * Attempts to call loadPowerProfile and returns true or false depending on its success.
 */
bool PowerSystemPack::loadCustomFaultPowerProfile(std::string path, std::string custom_file)
{
  m_custom_power_fault_sequence = loadPowerProfile(path, custom_file);

  // Return false if the sequence was not properly initialized.
  return (m_custom_power_fault_sequence.size() > 0);
}

/*
 * Called at the end of a cycle, this publishes RUL/SoC/battery temperature
 * based on all prognoser predictions obtained.
 */
void PowerSystemPack::publishPredictions()
{
  // Using EoD_events, publish the relevant values.

  double min_rul = m_max_horizon_secs;
  double min_soc = 1;
  double max_tmp = -1;
  owl_msgs::BatteryRemainingUsefulLife rul_msg;
  owl_msgs::BatteryStateOfCharge soc_msg;
  owl_msgs::BatteryTemperature tmp_msg;

  // Calculate the min_rul, min_soc, and max_tmp from the new data.
  for (int i = 0; i < NUM_NODES; i++)
  {
    // If RUL is infinity, set it to the maximum horizon value instead.
    if (isinf(m_EoD_events[i].remaining_useful_life))
    {
<<<<<<< HEAD
      m_EoD_events[i].remaining_useful_life = m_max_horizon_secs;
=======
      // If RUL is infinity, set it to the maximum horizon value instead.
      if (isinf(m_EoD_events[i].remaining_useful_life))
      {
        m_EoD_events[i].remaining_useful_life = m_max_horizon_secs;
      }

      min_rul = std::min(min_rul, m_EoD_events[i].remaining_useful_life);
      min_soc = std::min(min_soc, m_EoD_events[i].state_of_charge);
      max_tmp = std::max(max_tmp, m_EoD_events[i].battery_temperature);
>>>>>>> 28124239
    }
    min_rul = std::min(m_EoD_events[i].remaining_useful_life, min_rul);
    min_soc = std::min(m_EoD_events[i].state_of_charge, min_soc);
    max_tmp = std::max(m_EoD_events[i].battery_temperature, max_tmp);
  }

  // /* DEBUG PRINT
  if (m_topics_print_debug)
  {
    ROS_INFO_STREAM("min_rul: " << std::to_string(min_rul) <<
                    ", min_soc: " << std::to_string(min_soc) <<
                    ", max_tmp: " << std::to_string(max_tmp));
  }
  // */

  // If either RUL or SoC have entered the negative, it indicates the battery
  // is in a fail state.
  // While it is possible sometimes for the battery to recover from this,
  // differentiating between the 2 different types of fail states has not been
  // implemented yet.
  // For now, treat all fail states as permanent and flatline all future
  // publications.
  // The timestamp stipulation is to prevent odd/invalid values during startup
  // from triggering the fail state.
  if ((min_rul < 0 || min_soc < 0)
      && (!m_battery_failed)
      && (m_nodes[0].model.timestamp >= (m_profile_increment * 5)))
  {
    ROS_WARN_STREAM("The battery has reached a fail state. Flatlining "
                    << "all future published predictions");
    m_battery_failed = true;
  }

  if (m_battery_failed)
  {
    min_rul = 0;
    min_soc = 0;
    max_tmp = 0;
  }

  // Publish the values for other components.
  rul_msg.value = min_rul;
  soc_msg.value = min_soc;
  tmp_msg.value = max_tmp;

  // Apply the most recent timestamp to each message header.
  auto timestamp = ros::Time::now();
  rul_msg.header.stamp = timestamp;
  soc_msg.header.stamp = timestamp;
  tmp_msg.header.stamp = timestamp;

  // Publish the data.
  m_state_of_charge_pub.publish(soc_msg);
  m_remaining_useful_life_pub.publish(rul_msg);
  m_battery_temperature_pub.publish(tmp_msg);
}

std::string PowerSystemPack::setNodeName(int node_num)
{
  return "Node " + std::to_string(node_num);
}

int main(int argc, char* argv[]) 
{
  ros::init(argc, argv, "power_system_node");

  PowerSystemPack pack;

  pack.InitAndRun();

  return 0;
}<|MERGE_RESOLUTION|>--- conflicted
+++ resolved
@@ -654,23 +654,12 @@
     // If RUL is infinity, set it to the maximum horizon value instead.
     if (isinf(m_EoD_events[i].remaining_useful_life))
     {
-<<<<<<< HEAD
       m_EoD_events[i].remaining_useful_life = m_max_horizon_secs;
-=======
-      // If RUL is infinity, set it to the maximum horizon value instead.
-      if (isinf(m_EoD_events[i].remaining_useful_life))
-      {
-        m_EoD_events[i].remaining_useful_life = m_max_horizon_secs;
-      }
-
-      min_rul = std::min(min_rul, m_EoD_events[i].remaining_useful_life);
-      min_soc = std::min(min_soc, m_EoD_events[i].state_of_charge);
-      max_tmp = std::max(max_tmp, m_EoD_events[i].battery_temperature);
->>>>>>> 28124239
-    }
-    min_rul = std::min(m_EoD_events[i].remaining_useful_life, min_rul);
-    min_soc = std::min(m_EoD_events[i].state_of_charge, min_soc);
-    max_tmp = std::max(m_EoD_events[i].battery_temperature, max_tmp);
+    }
+
+    min_rul = std::min(min_rul, m_EoD_events[i].remaining_useful_life);
+    min_soc = std::min(min_soc, m_EoD_events[i].state_of_charge);
+    max_tmp = std::max(max_tmp, m_EoD_events[i].battery_temperature);
   }
 
   // /* DEBUG PRINT
